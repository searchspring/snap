--- conflicted
+++ resolved
@@ -8,11 +8,7 @@
 		'plugin:@typescript-eslint/recommended', // uses the recommended rules from the @typescript-eslint/eslint-plugin
 		'prettier', // disable ESLint rules from @typescript-eslint/eslint-plugin that would conflict with prettier
 	],
-<<<<<<< HEAD
-	ignorePatterns: ["**/docs", "**/dist", "*.test.ts", "*.test.tsx", "webpack.*.js"],
-=======
 	ignorePatterns: ["**/docs", "**/dist", "*.test.ts", "*.test.tsx", "./packages/snapps"],
->>>>>>> 3106e08a
 	rules: {
 		// add rules... or dont...
 		'no-debugger': 'error',
