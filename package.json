{
	"name": "@searchspring/snap",
	"private": true,
	"type": "module",
	"workspaces": [
		"packages/*",
		"packages/snapps/*"
	],
	"scripts": {
		"commit": "cz",
		"build": "lerna exec --stream 'npm run build'",
		"build:docs": "lerna exec --stream --parallel 'npm run build:docs' && npm run build:feed",
		"build:feed": "node ./docs/generateFeed.js",
		"build:metrics": "node ./metrics/generate",
		"test": "jest",
		"dev": "lerna exec --parallel --stream 'npm run dev'",
		"dev:docs": "http-server ./ -p 1111",
		"lint": "npm run lint --workspaces",
		"clean": "npm run clean:coverage && npm run clean:docs && npm run clean:packages",
		"clean:coverage": "lerna exec --parallel --stream 'rm -rf ./coverage'",
		"clean:docs": "lerna exec --parallel --stream 'rm -rf ./docs'",
		"clean:packages": "lerna exec --parallel --stream 'rm -rf ./node_modules package-lock.json' && rm -rf ./node_modules package-lock.json",
		"format": "lerna exec --parallel --stream 'npm run format'",
		"storybook:preact": "npm run storybook --workspace=@searchspring/snap-preact-components",
		"publish": "lerna publish --conventional-commits --no-git-reset --no-verify-access --force-publish --yes --create-release github",
		"prepare": "husky install"
	},
	"prettier": "@searchspring/prettier",
	"devDependencies": {
<<<<<<< HEAD
		"@searchspring/prettier": "^1.0.2",
		"@searchspring/snapi-types": "^0.1.25",
		"@types/jest": "^27.4.1",
		"@types/jsdom": "^16.2.14",
		"@types/react-ranger": "^2.0.1",
		"@types/seamless-immutable": "^7.1.16",
		"@typescript-eslint/eslint-plugin": "^5.9.0",
		"@typescript-eslint/parser": "^5.9.0",
		"cz-conventional-changelog": "^3.3.0",
		"eslint": "^8.6.0",
		"eslint-config-prettier": "^8.3.0",
		"eslint-plugin-react": "^7.28.0",
		"http-server": "^14.0.0",
		"husky": "^7.0.4",
		"jest": "^27.5.1",
		"jsdom": "^19.0.0",
		"lerna": "^4.0.0",
		"lint-staged": "^12.1.5",
		"prettier": "^2.5.1",
		"standard-version": "^9.3.2",
		"ts-jest": "^27.1.3",
		"typedoc": "^0.22.10",
		"typescript": "^4.6.2",
		"whatwg-fetch": "^3.6.2"
=======
		"@searchspring/prettier": "1.0.2",
		"@searchspring/snapi-types": "0.1.25",
		"@types/jest": "27.5.1",
		"@types/jsdom": "16.2.14",
		"@types/seamless-immutable": "7.1.16",
		"@typescript-eslint/eslint-plugin": "5.25.0",
		"@typescript-eslint/parser": "5.25.0",
		"cz-conventional-changelog": "3.3.0",
		"eslint": "8.15.0",
		"eslint-config-prettier": "8.5.0",
		"eslint-plugin-react": "7.30.0",
		"http-server": "14.1.0",
		"husky": "7.0.4",
		"jest": "27.5.1",
		"jsdom": "19.0.0",
		"lerna": "4.0.0",
		"lint-staged": "12.4.1",
		"prettier": "2.6.2",
		"standard-version": "9.5.0",
		"ts-jest": "27.1.5",
		"typedoc": "0.22.15",
		"typescript": "4.6.4",
		"whatwg-fetch": "3.6.2"
>>>>>>> 3027b12b
	},
	"lint-staged": {
		"*.{js,ts,tsx}": [
			"prettier --write"
		]
	},
	"config": {
		"commitizen": {
			"path": "./node_modules/cz-conventional-changelog"
		}
	}
}<|MERGE_RESOLUTION|>--- conflicted
+++ resolved
@@ -27,32 +27,6 @@
 	},
 	"prettier": "@searchspring/prettier",
 	"devDependencies": {
-<<<<<<< HEAD
-		"@searchspring/prettier": "^1.0.2",
-		"@searchspring/snapi-types": "^0.1.25",
-		"@types/jest": "^27.4.1",
-		"@types/jsdom": "^16.2.14",
-		"@types/react-ranger": "^2.0.1",
-		"@types/seamless-immutable": "^7.1.16",
-		"@typescript-eslint/eslint-plugin": "^5.9.0",
-		"@typescript-eslint/parser": "^5.9.0",
-		"cz-conventional-changelog": "^3.3.0",
-		"eslint": "^8.6.0",
-		"eslint-config-prettier": "^8.3.0",
-		"eslint-plugin-react": "^7.28.0",
-		"http-server": "^14.0.0",
-		"husky": "^7.0.4",
-		"jest": "^27.5.1",
-		"jsdom": "^19.0.0",
-		"lerna": "^4.0.0",
-		"lint-staged": "^12.1.5",
-		"prettier": "^2.5.1",
-		"standard-version": "^9.3.2",
-		"ts-jest": "^27.1.3",
-		"typedoc": "^0.22.10",
-		"typescript": "^4.6.2",
-		"whatwg-fetch": "^3.6.2"
-=======
 		"@searchspring/prettier": "1.0.2",
 		"@searchspring/snapi-types": "0.1.25",
 		"@types/jest": "27.5.1",
@@ -76,7 +50,6 @@
 		"typedoc": "0.22.15",
 		"typescript": "4.6.4",
 		"whatwg-fetch": "3.6.2"
->>>>>>> 3027b12b
 	},
 	"lint-staged": {
 		"*.{js,ts,tsx}": [
