--- conflicted
+++ resolved
@@ -23,15 +23,9 @@
     "clean:docs": "lerna exec --parallel --stream 'rm -rf ./docs'",
     "clean:packages": "lerna exec --parallel --stream 'rm -rf ./node_modules package-lock.json' && rm -rf ./node_modules package-lock.json",
     "format": "lerna exec --parallel --stream 'npm run format'",
-<<<<<<< HEAD
     "storybook:preact": "npm run storybook --workspace=@searchspring/snap-preact",
-    "publish": "lerna publish --conventional-commits --no-git-reset --no-verify-access --force-publish --yes",
-    "publish:canary": "lerna publish --canary --pre-dist-tag alpha --conventional-commits --no-git-reset --no-verify-access --force-publish --yes",
-=======
-    "storybook:preact": "npm run storybook --workspace=@searchspring/snap-preact-components",
-    "publish": "lerna publish --exact --conventional-commits --no-git-reset --no-verify-access --force-publish --yes --create-release github",
+    "publish": "lerna publish --exact --conventional-commits --no-git-reset --no-verify-access --force-publish --yes",
     "publish:canary": "lerna publish --exact --canary --pre-dist-tag alpha --conventional-commits --no-git-reset --no-verify-access --force-publish --yes",
->>>>>>> d633f577
     "prepare": "husky install"
   },
   "prettier": "@searchspring/prettier",
