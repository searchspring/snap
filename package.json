{
	"name": "@searchspring/snap",
	"private": true,
	"type": "module",
	"workspaces": [
		"packages/*",
		"packages/snapps/*"
	],
	"scripts": {
		"commit": "cz",
		"build": "lerna exec --stream 'npm run build'",
		"build:docs": "lerna exec --stream --parallel 'npm run build:docs' && npm run build:feed",
		"build:feed": "node ./docs/generateFeed.js",
		"test": "npm run test --workspaces",
		"dev": "lerna exec --parallel --stream 'npm run dev'",
<<<<<<< HEAD
		"dev:docs": "http-server ./ -p 2222",
=======
		"dev:docs": "serve ./ -l 1111",
>>>>>>> b0eae720
		"lint": "npm run lint --workspaces",
		"clean": "lerna clean -y && rm -rf ./node_modules package-lock.json",
		"format": "lerna exec --parallel --stream 'npm run format'",
		"storybook:preact": "npm run storybook --workspace=@searchspring/snap-preact-components",
		"publish": "lerna publish --conventional-commits --no-git-reset --force-publish --yes",
		"prepare": "husky install"
	},
	"prettier": "@searchspring/prettier",
	"devDependencies": {
		"@searchspring/prettier": "^1.0.2",
		"@searchspring/snapi-types": "^0.1.22",
		"@types/jest": "^27.0.1",
		"@types/jsdom": "^16.2.13",
		"@types/seamless-immutable": "^7.1.16",
		"@typescript-eslint/eslint-plugin": "^4.31.0",
		"@typescript-eslint/parser": "^4.31.0",
		"cz-conventional-changelog": "^3.3.0",
		"eslint": "^7.32.0",
		"eslint-config-prettier": "^8.3.0",
		"eslint-plugin-react": "^7.25.1",
		"http-server": "^14.0.0",
		"husky": "^7.0.2",
		"jest": "^27.1.1",
		"jsdom": "^17.0.0",
		"lerna": "^4.0.0",
		"lint-staged": "^11.1.2",
		"prettier": "^2.4.0",
		"serve": "^12.0.1",
		"standard-version": "^9.3.1",
		"ts-jest": "^27.0.5",
		"typedoc": "^0.21.9",
		"typescript": "^4.4.2",
		"whatwg-fetch": "^3.6.2"
	},
	"lint-staged": {
		"*.{js,ts,tsx}": [
			"prettier --write"
		]
	},
	"config": {
		"commitizen": {
			"path": "./node_modules/cz-conventional-changelog"
		}
	}
}<|MERGE_RESOLUTION|>--- conflicted
+++ resolved
@@ -13,11 +13,7 @@
 		"build:feed": "node ./docs/generateFeed.js",
 		"test": "npm run test --workspaces",
 		"dev": "lerna exec --parallel --stream 'npm run dev'",
-<<<<<<< HEAD
-		"dev:docs": "http-server ./ -p 2222",
-=======
 		"dev:docs": "serve ./ -l 1111",
->>>>>>> b0eae720
 		"lint": "npm run lint --workspaces",
 		"clean": "lerna clean -y && rm -rf ./node_modules package-lock.json",
 		"format": "lerna exec --parallel --stream 'npm run format'",
