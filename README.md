--- conflicted
+++ resolved
@@ -125,11 +125,8 @@
 ```shell
 npm run dev
 ```
-<<<<<<< HEAD
+
 Demo store: http://localhost:4444
-=======
-http://localhost:4444 Demo store
->>>>>>> b8451355
 
 Webpack bundle analyzer: http://localhost:8888
 
