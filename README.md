--- conflicted
+++ resolved
@@ -137,15 +137,12 @@
 
 http://localhost:8888 Webpack bundle analyzer
 
-<<<<<<< HEAD
-=======
 ## Commit
 Instead of using `git commit`, use `npm run commit` to utlize Commitizen
 ```shell
 npm run commit
 ```
 
->>>>>>> 3c18b3e9
 ## Storybook
 http://localhost:6006
 ```shell
