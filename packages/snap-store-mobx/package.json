{
	"name": "@searchspring/snap-store-mobx",
	"version": "0.7.1",
	"description": "Snap MobX Store",
	"main": "dist/cjs/index.js",
	"module": "dist/esm/index.js",
	"author": "Searchspring",
	"license": "MIT",
	"repository": "https://github.com/searchspring/snap",
	"publishConfig": {
		"registry": "https://npm.pkg.github.com/searchspring"
	},
	"scripts": {
		"build": "rm -rf ./dist && tsc && tsc -p tsconfig.cjs.json",
		"build:docs": "typedoc --out docs src/index.ts",
		"dev": "tsc --watch",
		"format": "prettier --write 'src/**/*.{js,jsx,ts,tsx}'",
		"lint": "eslint 'src/**/*.{js,jsx,ts,tsx}'",
		"test": "jest",
		"test:watch": "jest --watch"
	},
	"dependencies": {
<<<<<<< HEAD
		"@searchspring/snap-toolbox": "^0.7.0",
		"mobx": "^6.3.3"
=======
		"@searchspring/snap-toolbox": "^0.7.1",
		"mobx": "^6.3.2"
>>>>>>> a12498ce
	},
	"devDependencies": {
		"@searchspring/snap-url-manager": "^0.7.1"
	},
	"sideEffects": false,
	"files": [
		"dist/**/*"
	]
}<|MERGE_RESOLUTION|>--- conflicted
+++ resolved
@@ -20,13 +20,8 @@
 		"test:watch": "jest --watch"
 	},
 	"dependencies": {
-<<<<<<< HEAD
-		"@searchspring/snap-toolbox": "^0.7.0",
+		"@searchspring/snap-toolbox": "^0.7.1",
 		"mobx": "^6.3.3"
-=======
-		"@searchspring/snap-toolbox": "^0.7.1",
-		"mobx": "^6.3.2"
->>>>>>> a12498ce
 	},
 	"devDependencies": {
 		"@searchspring/snap-url-manager": "^0.7.1"
