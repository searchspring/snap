{
	"name": "@searchspring/snap-store-mobx",
	"version": "0.53.2",
	"description": "Snap MobX Store",
	"main": "dist/cjs/index.js",
	"module": "dist/esm/index.js",
	"author": "Searchspring",
	"license": "MIT",
	"repository": "https://github.com/searchspring/snap",
	"publishConfig": {
		"access": "public"
	},
	"scripts": {
		"build": "rm -rf ./dist && tsc && tsc -p tsconfig.cjs.json",
		"build:docs": "typedoc --out docs src/index.ts",
		"dev": "tsc --watch",
		"format": "prettier --write 'src/**/*.{js,jsx,ts,tsx}'",
		"lint": "eslint 'src/**/*.{js,jsx,ts,tsx}'",
		"test": "jest",
		"test:watch": "jest --watch"
	},
	"dependencies": {
<<<<<<< HEAD
		"@searchspring/snap-toolbox": "^0.51.2",
		"mobx": "6.12.0"
=======
		"@searchspring/snap-toolbox": "^0.53.2",
		"mobx": "6.9.0"
>>>>>>> 03a92578
	},
	"devDependencies": {
		"@searchspring/snap-client": "^0.53.2",
		"@searchspring/snap-url-manager": "^0.53.2"
	},
	"sideEffects": false,
	"files": [
		"dist/**/*"
	]
}<|MERGE_RESOLUTION|>--- conflicted
+++ resolved
@@ -20,13 +20,8 @@
 		"test:watch": "jest --watch"
 	},
 	"dependencies": {
-<<<<<<< HEAD
-		"@searchspring/snap-toolbox": "^0.51.2",
-		"mobx": "6.12.0"
-=======
 		"@searchspring/snap-toolbox": "^0.53.2",
 		"mobx": "6.9.0"
->>>>>>> 03a92578
 	},
 	"devDependencies": {
 		"@searchspring/snap-client": "^0.53.2",
