--- conflicted
+++ resolved
@@ -20,13 +20,8 @@
 		"test:watch": "jest --watch"
 	},
 	"dependencies": {
-<<<<<<< HEAD
-		"@searchspring/snap-toolbox": "^0.49.0",
+		"@searchspring/snap-toolbox": "^0.51.2",
 		"mobx": "6.12.0"
-=======
-		"@searchspring/snap-toolbox": "^0.51.2",
-		"mobx": "^6.6.1"
->>>>>>> 333a7704
 	},
 	"devDependencies": {
 		"@searchspring/snap-client": "^0.51.2",
