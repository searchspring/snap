{
	"name": "@searchspring/snap-store-mobx",
	"version": "0.7.0",
	"description": "Snap MobX Store",
	"main": "dist/cjs/index.js",
	"module": "dist/esm/index.js",
	"author": "Searchspring",
	"license": "MIT",
	"repository": "https://github.com/searchspring/snap",
	"publishConfig": {
		"registry": "https://npm.pkg.github.com/searchspring"
	},
	"scripts": {
		"build": "rm -rf ./dist && tsc && tsc -p tsconfig.cjs.json",
		"build:docs": "typedoc --out docs src/index.ts",
		"dev": "tsc --watch",
		"format": "prettier --write 'src/**/*.{js,jsx,ts,tsx}'",
		"lint": "eslint 'src/**/*.{js,jsx,ts,tsx}'",
		"test": "jest",
		"test:watch": "jest --watch"
	},
	"dependencies": {
		"@searchspring/snap-toolbox": "^0.7.0",
		"mobx": "^6.3.2"
	},
	"devDependencies": {
<<<<<<< HEAD
		"@searchspring/snap-event-manager": "^0.5.6",
		"@searchspring/snap-url-manager": "^0.5.6",
		"@searchspring/snapi-types": "^0.1.19"
=======
		"@searchspring/snap-url-manager": "^0.7.0"
>>>>>>> 1fa49a90
	},
	"sideEffects": false,
	"files": [
		"dist/**/*"
	]
}<|MERGE_RESOLUTION|>--- conflicted
+++ resolved
@@ -24,13 +24,9 @@
 		"mobx": "^6.3.2"
 	},
 	"devDependencies": {
-<<<<<<< HEAD
-		"@searchspring/snap-event-manager": "^0.5.6",
-		"@searchspring/snap-url-manager": "^0.5.6",
+		"@searchspring/snap-event-manager": "^0.7.0",
+		"@searchspring/snap-url-manager": "^0.7.0",
 		"@searchspring/snapi-types": "^0.1.19"
-=======
-		"@searchspring/snap-url-manager": "^0.7.0"
->>>>>>> 1fa49a90
 	},
 	"sideEffects": false,
 	"files": [
