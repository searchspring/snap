--- conflicted
+++ resolved
@@ -85,10 +85,7 @@
 	};
 	redirects?: {
 		merchandising?: boolean;
-<<<<<<< HEAD
-=======
 		singleResult?: boolean;
->>>>>>> 131f22e7
 	};
 };
 
