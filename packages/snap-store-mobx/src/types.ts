--- conflicted
+++ resolved
@@ -85,10 +85,7 @@
 	};
 	redirects?: {
 		merchandising?: boolean;
-<<<<<<< HEAD
-=======
 		singleResult?: boolean;
->>>>>>> 8e753c76
 	};
 };
 
