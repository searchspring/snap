--- conflicted
+++ resolved
@@ -77,11 +77,8 @@
 	globals?: any;
 	tag: string;
 	branch?: string;
-<<<<<<< HEAD
 	realtime?: boolean;
-=======
 	batched?: boolean;
->>>>>>> f91617b2
 };
 
 export type StoreConfigs = SearchStoreConfig | AutocompleteStoreConfig | FinderStoreConfig | RecommendationStoreConfig;
