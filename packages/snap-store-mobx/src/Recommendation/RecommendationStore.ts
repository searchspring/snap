import { makeObservable, observable } from 'mobx';
import { AbstractStore } from '../Abstract/AbstractStore';
<<<<<<< HEAD
import { SearchBadgeStore, SearchResultStore } from '../Search/Stores';
=======
import { Product, SearchResultStore } from '../Search/Stores';
import { CartStore } from '../Cart/CartStore';
>>>>>>> d2428041
import { RecommendationProfileStore } from './Stores';
import type { MetaBadges, RecommendationStoreConfig, StoreServices } from '../types';
import type { RecommendCombinedResponseModel } from '@searchspring/snap-client';
import { MetaResponseModel } from '@searchspring/snapi-types';

export class RecommendationStore extends AbstractStore {
	public services: StoreServices;
	public meta!: MetaResponseModel;
	public loaded = false;
	public profile!: RecommendationProfileStore;
<<<<<<< HEAD
	public results!: SearchResultStore;
	public badges!: SearchBadgeStore;
=======
	public results!: Product[];
	public cart!: CartStore;
>>>>>>> d2428041

	constructor(config: RecommendationStoreConfig, services: StoreServices) {
		super(config);

		if (typeof services != 'object' || typeof services.urlManager?.subscribe != 'function') {
			throw new Error(`Invalid service 'urlManager' passed to AutocompleteStore. Missing "subscribe" function.`);
		}

		this.services = services;

		this.reset();

		makeObservable(this, {
			profile: observable,
			results: observable,
		});
	}

	public reset(): void {
		this.update();
	}

	public update(data?: RecommendCombinedResponseModel & { meta?: MetaResponseModel }): void {
		this.error = undefined;
		this.loaded = !!data?.profile;
		this.meta = data?.meta || {};
		this.profile = new RecommendationProfileStore(this.services, data);
<<<<<<< HEAD
		this.results = new SearchResultStore(this.config, this.services, this.meta, data?.results);
		// TODO: remove MetaBadges typing once MetaResponseModel is updated
		this.badges = new SearchBadgeStore(this.meta as MetaResponseModel & { badges: MetaBadges });
=======
		this.results = new SearchResultStore(this.config, this.services, data?.results) as Product[];

		// only create a cart store when type is bundle
		if (this.profile.type == 'bundle') {
			this.cart = new CartStore();
		}
>>>>>>> d2428041
	}
}<|MERGE_RESOLUTION|>--- conflicted
+++ resolved
@@ -1,11 +1,7 @@
 import { makeObservable, observable } from 'mobx';
 import { AbstractStore } from '../Abstract/AbstractStore';
-<<<<<<< HEAD
-import { SearchBadgeStore, SearchResultStore } from '../Search/Stores';
-=======
-import { Product, SearchResultStore } from '../Search/Stores';
+import { Product, SearchResultStore, SearchBadgeStore } from '../Search/Stores';
 import { CartStore } from '../Cart/CartStore';
->>>>>>> d2428041
 import { RecommendationProfileStore } from './Stores';
 import type { MetaBadges, RecommendationStoreConfig, StoreServices } from '../types';
 import type { RecommendCombinedResponseModel } from '@searchspring/snap-client';
@@ -16,13 +12,9 @@
 	public meta!: MetaResponseModel;
 	public loaded = false;
 	public profile!: RecommendationProfileStore;
-<<<<<<< HEAD
-	public results!: SearchResultStore;
 	public badges!: SearchBadgeStore;
-=======
 	public results!: Product[];
 	public cart!: CartStore;
->>>>>>> d2428041
 
 	constructor(config: RecommendationStoreConfig, services: StoreServices) {
 		super(config);
@@ -50,17 +42,14 @@
 		this.loaded = !!data?.profile;
 		this.meta = data?.meta || {};
 		this.profile = new RecommendationProfileStore(this.services, data);
-<<<<<<< HEAD
-		this.results = new SearchResultStore(this.config, this.services, this.meta, data?.results);
+		this.results = new SearchResultStore(this.config, this.services, data?.results) as Product[];
+
 		// TODO: remove MetaBadges typing once MetaResponseModel is updated
 		this.badges = new SearchBadgeStore(this.meta as MetaResponseModel & { badges: MetaBadges });
-=======
-		this.results = new SearchResultStore(this.config, this.services, data?.results) as Product[];
 
 		// only create a cart store when type is bundle
 		if (this.profile.type == 'bundle') {
 			this.cart = new CartStore();
 		}
->>>>>>> d2428041
 	}
 }