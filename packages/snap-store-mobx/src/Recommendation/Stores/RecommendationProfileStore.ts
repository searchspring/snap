import { observable, makeObservable } from 'mobx';
import type { ProfileResponseModel } from '@searchspring/snap-client';

type RecommendationProfileStoreConfig = {
	data: {
		profile: ProfileResponseModel;
	};
};
export class RecommendationProfileStore {
	public tag!: string;
	public placement!: string;
	public display: Record<string, any> = {};
	public type? = 'default';

	constructor(params: RecommendationProfileStoreConfig) {
		const { data } = params || {};
		const { profile } = data?.profile || {};

		if (!profile?.tag) {
			return;
		}

<<<<<<< HEAD
		this.tag = profile.tag;
		this.placement = profile.placement;
		this.display = profile.display;
		this.type = profile.display.template.type;
=======
		if (!data.profile.display.template) {
			throw new Error(`Recommendation Profile Store found a profile without a set template: ${data.profile.tag}`);
		}

		this.tag = data.profile.tag;
		this.placement = data.profile.placement;
		this.display = data.profile.display;
		this.type = data.profile.display.template.type;
>>>>>>> d633f577

		makeObservable(this, {
			tag: observable,
			placement: observable,
			display: observable,
			type: observable,
		});
	}
}<|MERGE_RESOLUTION|>--- conflicted
+++ resolved
@@ -20,21 +20,14 @@
 			return;
 		}
 
-<<<<<<< HEAD
+		if (!profile.display.template) {
+			throw new Error(`Recommendation Profile Store found a profile without a set template: ${profile.tag}`);
+		}
+
 		this.tag = profile.tag;
 		this.placement = profile.placement;
 		this.display = profile.display;
 		this.type = profile.display.template.type;
-=======
-		if (!data.profile.display.template) {
-			throw new Error(`Recommendation Profile Store found a profile without a set template: ${data.profile.tag}`);
-		}
-
-		this.tag = data.profile.tag;
-		this.placement = data.profile.placement;
-		this.display = data.profile.display;
-		this.type = data.profile.display.template.type;
->>>>>>> d633f577
 
 		makeObservable(this, {
 			tag: observable,
