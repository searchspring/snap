--- conflicted
+++ resolved
@@ -180,21 +180,19 @@
 	mappings: SearchResponseModelResultMappings;
 };
 
-<<<<<<< HEAD
 type ProductData = {
 	config: SearchStoreConfig | AutocompleteStoreConfig | RecommendationStoreConfig;
 	data: {
-		result: SearchResponseModelResult;
+		result: SearchResponseModelResult & { variants?: SearchResponseModelResultVariants };
 		meta: MetaResponseModel;
 	};
 };
-=======
+
 type SearchResponseModelResultVariants = {
 	preferences: Record<string, string[]>;
 	data: VariantData[];
 };
 
->>>>>>> d633f577
 export class Product {
 	public type = 'product';
 	public id: string;
@@ -211,25 +209,15 @@
 	public mask = new ProductMask();
 	public variants?: Variants;
 
-<<<<<<< HEAD
 	constructor(productData: ProductData) {
 		const { config } = productData || {};
 		const { result, meta } = productData?.data || {};
-=======
-	constructor(
-		services: StoreServices,
-		result: SearchResponseModelResult & { variants?: SearchResponseModelResultVariants },
-		metaData: MetaResponseModel,
-		config?: StoreConfigs
-	) {
->>>>>>> d633f577
 		this.id = result.id!;
 		this.attributes = result.attributes!;
 
 		this.mappings = result.mappings!;
 		this.position = result.position!;
 
-<<<<<<< HEAD
 		this.badges = new Badges({
 			data: {
 				meta,
@@ -238,10 +226,7 @@
 		});
 
 		const variantsField = config?.settings?.variants?.field;
-=======
-		this.badges = new Badges(result, metaData);
-		const variantsField = (config as SearchStoreConfig)?.settings?.variants?.field;
->>>>>>> d633f577
+
 		if (config && variantsField && this.attributes && this.attributes[variantsField]) {
 			try {
 				// parse the field (JSON)
@@ -261,7 +246,14 @@
 			// default variants field
 		} else if (result.variants) {
 			// if variants are already parsed, use them
-			this.variants = new Variants(result.variants.data, this.mask, (config as SearchStoreConfig)?.settings?.variants, result.variants.preferences);
+			this.variants = new Variants({
+				data: {
+					mask: this.mask,
+					variants: result.variants.data,
+					preferences: result.variants.preferences,
+				},
+				config: (config as SearchStoreConfig)?.settings?.variants,
+			});
 		}
 
 		if (result.children?.length) {
@@ -393,6 +385,7 @@
 	data: {
 		mask: ProductMask;
 		variants: VariantData[];
+		preferences?: Record<string, string[]>;
 	};
 };
 
@@ -403,13 +396,10 @@
 	public setActive: (variant: Variant) => void;
 	private config?: VariantConfig;
 
-<<<<<<< HEAD
 	constructor(variantData: VariantsData) {
 		const { config, data } = variantData || {};
 		const { variants, mask } = data || {};
-=======
-	constructor(variantData: VariantData[], mask: ProductMask, config?: VariantConfig, preferences?: Record<string, string[]>) {
->>>>>>> d633f577
+		const preferences = variantData?.data?.preferences || {};
 		// setting function in constructor to prevent exposing mask as class property
 		this.setActive = (variant: Variant) => {
 			this.active = variant;
@@ -420,11 +410,7 @@
 			this.config = config;
 		}
 
-<<<<<<< HEAD
-		this.update(variants, config);
-=======
-		this.update(variantData, config, preferences);
->>>>>>> d633f577
+		this.update(variants, config, preferences);
 	}
 
 	public update(variantData: VariantData[], config = this.config, preferences?: Record<string, string[]>) {
