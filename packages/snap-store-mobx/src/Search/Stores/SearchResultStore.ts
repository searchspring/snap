--- conflicted
+++ resolved
@@ -1,11 +1,7 @@
 import { computed, makeObservable, observable } from 'mobx';
 import deepmerge from 'deepmerge';
 import { isPlainObject } from 'is-plain-object';
-<<<<<<< HEAD
 import type { SearchStoreConfig, StoreServices, StoreConfigs, VariantConfig, VariantOptionConfigMappings, VariantOptionConfig } from '../../types';
-=======
-import type { SearchStoreConfig, StoreServices, StoreConfigs, VariantSelectionOptions, VariantConfig } from '../../types';
->>>>>>> a54d2c65
 import type {
 	SearchResponseModelResult,
 	SearchResponseModelPagination,
@@ -115,11 +111,7 @@
 				// parse the field (JSON)
 				const parsedVariants: VariantData[] = JSON.parse(this.attributes[variantsField] as string);
 
-<<<<<<< HEAD
 				this.variants = new Variants(parsedVariants, this.mask, (config as SearchStoreConfig)?.settings?.variants);
-=======
-				this.variants = new Variants(parsedVariants, this.mask, (config as SearchStoreConfig).settings?.variants);
->>>>>>> a54d2c65
 			} catch (err) {
 				// failed to parse the variant JSON
 				console.error(err, `Invalid variant JSON for product id: ${result.id}`);
@@ -197,26 +189,17 @@
 	public setActive: (variant: Variant) => void;
 	private config?: VariantConfig;
 
-<<<<<<< HEAD
-=======
-	private config?: VariantConfig;
-
->>>>>>> a54d2c65
 	constructor(variantData: VariantData[], mask: ProductMask, config?: VariantConfig) {
 		// setting function in constructor to prevent exposing mask as class property
 		this.setActive = (variant: Variant) => {
 			this.active = variant;
 			mask.set({ mappings: this.active.mappings, attributes: this.active.attributes });
 		};
-<<<<<<< HEAD
 
 		if (config) {
 			this.config = config;
 		}
 
-=======
-		this.config = config;
->>>>>>> a54d2c65
 		this.update(variantData, config);
 	}
 
@@ -244,10 +227,6 @@
 			});
 
 			const preselectedOptions: Record<string, string[]> = {};
-<<<<<<< HEAD
-
-=======
->>>>>>> a54d2c65
 			if (config?.options) {
 				Object.keys(config?.options).forEach((option) => {
 					if (config.options![option].preSelected) {
@@ -266,12 +245,7 @@
 
 	public makeSelections(options?: Record<string, string[]>) {
 		// options = {color: 'Blue', size: 'L'};
-<<<<<<< HEAD
 		if (!options || !Object.keys(options).length) {
-=======
-
-		if (!options) {
->>>>>>> a54d2c65
 			// select first available for each selection
 			this.selections.forEach((selection) => {
 				const firstAvailableOption = selection.values.find((value) => value.available);
@@ -286,10 +260,6 @@
 				const availableOptions = selection.values.filter((value) => (idx == 0 ? true : value.available));
 				const preferedOptions = options[selection.field as keyof typeof options];
 				let preferencedOption = availableOptions[0];
-<<<<<<< HEAD
-=======
-
->>>>>>> a54d2c65
 				// if theres a preference for that field
 				if (preferedOptions) {
 					const checkIfAvailable = (preference: string) => {
@@ -333,22 +303,14 @@
 		orderedSelections.forEach((selection) => selection.refineValues(this));
 
 		// check to see if we have enough selections made to update the display
-<<<<<<< HEAD
 		const selectedSelections = this.selections.filter((selection) => selection.selected?.value?.length);
-=======
-		const selectedSelections = this.selections.filter((selection) => selection.selected);
->>>>>>> a54d2c65
 		if (selectedSelections.length) {
 			let availableVariants: Variant[] = this.data;
 
 			// loop through selectedSelections and only include available products that match current selections
 			for (const selectedSelection of selectedSelections) {
 				availableVariants = availableVariants.filter(
-<<<<<<< HEAD
 					(variant) => selectedSelection.selected?.value == variant.options[selectedSelection.field].value && variant.available
-=======
-					(variant) => selectedSelection.selected == variant.options[selectedSelection.field].value && variant.available
->>>>>>> a54d2c65
 				);
 			}
 
@@ -406,11 +368,7 @@
 		// loop through selectedSelections and remove products that do not match
 		for (const selectedSelection of selectedSelections) {
 			availableVariants = availableVariants.filter(
-<<<<<<< HEAD
 				(variant) => selectedSelection.selected?.value == variant.options[selectedSelection.field].value && variant.available
-=======
-				(variant) => selectedSelection.selected == variant.options[selectedSelection.field].value && variant.available
->>>>>>> a54d2c65
 			);
 		}
 
@@ -418,7 +376,6 @@
 			.filter((variant) => variant.options[this.field])
 			.reduce((values: SelectionValue[], variant) => {
 				if (!values.some((val) => variant.options[this.field].value == val.value)) {
-<<<<<<< HEAD
 					const value = variant.options[this.field].value;
 
 					const thumbnailImageUrl = variant.mappings.core?.thumbnailImageUrl;
@@ -456,18 +413,6 @@
 					}
 
 					values.push(mappedValue);
-=======
-					values.push({
-						label: variant.options[this.field].value,
-						// TODO: use configurable mappings from config
-						// TODO: set background for swatches (via configurable mappings) from config
-						thumbnailImageUrl: variant.mappings.core?.thumbnailImageUrl,
-						available: Boolean(
-							availableVariants.some((availableVariant) => availableVariant.options[this.field].value == variant.options[this.field].value)
-						),
-						...variant.options[this.field],
-					});
->>>>>>> a54d2c65
 				}
 
 				// TODO: use sorting function from config
