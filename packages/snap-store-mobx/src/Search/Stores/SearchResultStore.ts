--- conflicted
+++ resolved
@@ -68,12 +68,11 @@
 	}
 }
 
-<<<<<<< HEAD
 type resultImages = {
 	active: string;
 	hover?: string;
 	swatches?: unknown;
-=======
+};
 export type VariantData = {
 	mappings: SearchResponseModelResultMappings;
 	attributes: Record<string, unknown>;
@@ -84,7 +83,6 @@
 	id: string;
 	attributes: Record<string, unknown>;
 	mappings: SearchResponseModelResultMappings;
->>>>>>> 03a92578
 };
 
 export class Product {
@@ -100,13 +98,9 @@
 	public mask = new ProductMask();
 	public variants?: Variants;
 
-<<<<<<< HEAD
 	public images?: resultImages;
 
-	constructor(services: StoreServices, result: SearchResponseModelResult) {
-=======
 	constructor(services: StoreServices, result: SearchResponseModelResult, config?: StoreConfigs) {
->>>>>>> 03a92578
 		this.id = result.id!;
 		this.attributes = result.attributes!;
 		this.images = {
@@ -143,11 +137,8 @@
 			display: computed,
 			attributes: observable,
 			custom: observable,
-<<<<<<< HEAD
 			images: observable,
-=======
 			quantity: observable,
->>>>>>> 03a92578
 		});
 
 		// must set all subo
