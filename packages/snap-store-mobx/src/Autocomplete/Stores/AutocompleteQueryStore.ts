import { observable, makeObservable } from 'mobx';
import type { UrlManager } from '@searchspring/snap-url-manager';
<<<<<<< HEAD
=======
import type {
	SearchResponseModelSearch,
	AutocompleteResponseModelAllOfAutocomplete,
	SearchResponseModelSearchMatchTypeEnum,
} from '@searchspring/snapi-types';
>>>>>>> d633f577
import type { AutocompleteStoreConfig, StoreServices } from '../../types';
import { AutocompleteResponseModel } from '@searchspring/snapi-types';

type AutocompleteQueryStoreConfig = {
	config: AutocompleteStoreConfig;
	services: StoreServices;
	data: {
		autocomplete: AutocompleteResponseModel;
	};
};

export class AutocompleteQueryStore {
	public query?: Query;
	public originalQuery?: Query;
	public correctedQuery?: Query;
	public matchType: SearchResponseModelSearchMatchTypeEnum;

	constructor(params: AutocompleteQueryStoreConfig) {
		const { services, data, config } = params || {};
		const { search, autocomplete } = data?.autocomplete || {};
		const observables: Observables = {};

		if (search?.query) {
			this.query = new Query(services.urlManager, search.query);
			observables.query = observable;
		}

		if (autocomplete?.correctedQuery) {
			if (config.settings?.integratedSpellCorrection) {
				this.correctedQuery = new Query(services.urlManager, autocomplete.correctedQuery);
				observables.correctedQuery = observable;
			} else if (autocomplete.query) {
				this.originalQuery = new Query(services.urlManager, autocomplete.query);
				observables.originalQuery = observable;
			}
		}

		this.matchType = search.matchType as SearchResponseModelSearchMatchTypeEnum;
		observables.matchType = observable;

		makeObservable(this, observables);
	}
}

type Observables = {
	originalQuery?: typeof observable;
	query?: typeof observable;
	correctedQuery?: typeof observable;
	matchType?: typeof observable;
};

class Query {
	public string: string;
	public url: UrlManager;

	constructor(urlManager: UrlManager, query: string) {
		this.string = query;

		this.url = urlManager.set({ query: this.string });

		makeObservable(this, {
			string: observable,
		});
	}
}<|MERGE_RESOLUTION|>--- conflicted
+++ resolved
@@ -1,13 +1,6 @@
 import { observable, makeObservable } from 'mobx';
 import type { UrlManager } from '@searchspring/snap-url-manager';
-<<<<<<< HEAD
-=======
-import type {
-	SearchResponseModelSearch,
-	AutocompleteResponseModelAllOfAutocomplete,
-	SearchResponseModelSearchMatchTypeEnum,
-} from '@searchspring/snapi-types';
->>>>>>> d633f577
+import type { SearchResponseModelSearchMatchTypeEnum } from '@searchspring/snapi-types';
 import type { AutocompleteStoreConfig, StoreServices } from '../../types';
 import { AutocompleteResponseModel } from '@searchspring/snapi-types';
 
@@ -45,7 +38,7 @@
 			}
 		}
 
-		this.matchType = search.matchType as SearchResponseModelSearchMatchTypeEnum;
+		this.matchType = search?.matchType as SearchResponseModelSearchMatchTypeEnum;
 		observables.matchType = observable;
 
 		makeObservable(this, observables);
