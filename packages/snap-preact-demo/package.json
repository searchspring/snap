{
	"name": "@searchspring/snap-preact-demo",
	"private": true,
	"version": "0.56.1",
	"description": "demo store for development and testing",
	"author": "Searchspring",
	"license": "MIT",
	"scripts": {
		"analyze": "webpack --config webpack.modern.js --analyze",
		"analyze:universal": "webpack --config webpack.universal.js --analyze",
		"build": "rm -rf ./dist && webpack --config webpack.modern.js && webpack --config webpack.universal.js",
		"build:bundle": "rm -rf ./dist && webpack --config webpack.modern.js && webpack --config webpack.universal.js",
		"build:docs": "echo 'no docs for snap-preact-demo'",
		"cypress": "cypress open --project tests",
		"dev": "kill $(lsof -ti:2222,8888); webpack serve --config webpack.dev.js",
		"format": "prettier --write 'src/**/*.{js,jsx,ts,tsx}'",
		"lint": "eslint 'src/**/*.{js,jsx,ts,tsx}'",
		"test": "(kill $(lsof -ti:2222,8888); webpack serve --config webpack.dev.js & cypress run --project tests; r=$?; kill $(lsof -ti:2222,8888); [ \"$r\" -gt 0 ] && exit 1; exit 0)",
		"lighthouse": "lhci --config ./tests/lighthouse/lighthouserc.js autorun"
	},
	"searchspring": {
		"siteId": {
			"8uyt2m": {
				"name": "snap.searchspring.io"
			}
		},
		"framework": "preact",
		"updates": [
			"all"
		],
		"version": "0.51.0",
		"scaffold": "snapfu-core"
	},
	"dependencies": {
<<<<<<< HEAD
		"@searchspring/snap-preact": "^0.53.2",
=======
		"@searchspring/snap-preact": "^0.56.1",
		"@searchspring/snap-preact-components": "^0.56.1",
>>>>>>> 9b50b9e5
		"deepmerge": "4.3.1",
		"mobx-react": "7.6.0",
		"preact": "10.9.0"
	},
	"devDependencies": {
		"@babel/core": "^7.23.7",
		"@babel/plugin-proposal-decorators": "^7.23.7",
		"@babel/plugin-transform-class-properties": "^7.23.3",
		"@babel/plugin-transform-react-jsx": "^7.23.4",
		"@babel/plugin-transform-runtime": "^7.23.7",
		"@babel/preset-env": "^7.23.7",
		"@babel/preset-react": "^7.23.3",
		"@babel/runtime": "^7.23.7",
		"@lhci/cli": "^0.13.0",
		"@searchspring/browserslist-config-snap": "^1.0.6",
		"babel-loader": "^9.1.2",
		"core-js": "^3.30.0",
		"css-loader": "^6.7.3",
		"cypress": "^13.7.1",
		"cypress-wait-until": "^3.0.1",
		"file-loader": "^6.2.0",
		"sass": "^1.69.7",
		"sass-loader": "^13.3.3",
		"style-loader": "^3.3.3",
		"ts-loader": "9.5.1",
		"webpack": "^5.89.0",
		"webpack-bundle-analyzer": "^4.10.1",
		"webpack-cli": "^5.1.4",
		"webpack-dev-server": "^4.15.1",
		"webpack-merge": "^5.10.0"
	},
	"browserslist": {
		"universal": "extends @searchspring/browserslist-config-snap/universal",
		"modern": "extends @searchspring/browserslist-config-snap/modern"
	}
}<|MERGE_RESOLUTION|>--- conflicted
+++ resolved
@@ -32,12 +32,8 @@
 		"scaffold": "snapfu-core"
 	},
 	"dependencies": {
-<<<<<<< HEAD
-		"@searchspring/snap-preact": "^0.53.2",
-=======
 		"@searchspring/snap-preact": "^0.56.1",
 		"@searchspring/snap-preact-components": "^0.56.1",
->>>>>>> 9b50b9e5
 		"deepmerge": "4.3.1",
 		"mobx-react": "7.6.0",
 		"preact": "10.9.0"
