--- conflicted
+++ resolved
@@ -1,13 +1,8 @@
 {
 	"name": "@searchspring/snap-preact-demo",
 	"private": true,
-<<<<<<< HEAD
-	"version": "0.56.4",
-	"description": "Snap and Snap Templates demo stores for development and testing",
-=======
 	"version": "0.59.0",
 	"description": "demo store for development and testing",
->>>>>>> 3106e08a
 	"author": "Searchspring",
 	"license": "MIT",
 	"scripts": {
