import { SnapTemplates } from '@searchspring/snap-preact';
import { globalStyles } from './styles';
import deepmerge from 'deepmerge';
import { combineMerge } from '../../snap/src/middleware/functions';
import { SnapTemplatesConfig } from '@searchspring/snap-preact';

let config: SnapTemplatesConfig = {
	config: {
		siteId: '8uyt2m',
		language: 'en',
		currency: 'usd',
		platform: 'other',
	},
	components: {
		result: {
			CustomResult: async () => (await import('./components/Result')).CustomResult,
		},
	},
	themes: {
		global: {
			extends: 'bocachica',
			variables: {
				breakpoints: [768, 1024, 1280],
				colors: {
					primary: '#6d7175',
					secondary: '#202223',
					accent: '#333333',
				},
			},
			style: globalStyles,
			overrides: {
				components: {
<<<<<<< HEAD
					// recommendation: {
					// 	lazyRender: {
					// 		enabled: false,
					// 	},
					// },
					// recommendationBundle: {
					// 	lazyRender: {
					// 		enabled: false,
					// 	},
					// },
					// noResults: {
					// 	templates: {
					// 		recommendation: {
					// 			enabled: true,
					// 			component: 'Recommendation',
					// 			config: {
					// 				tag: 'similar',
					// 			},
					// 		},
					// 	},
					// },
					// toolbar: {
					// 	hidePerPage: true,
					// },
					// 'toolbar.top': {
					// 	hidePerPage: true,
					// 	hidePagination: true,
					// },
					// 'search toolbar.top': {
					// 	hidePerPage: false,
					// 	hidePagination: false,
					// },
					// 'search toolbar': {
					// 	hidePerPage: false,
					// },
					// 'search toolbar.bottom': {
					// 	hidePerPage: false,
					// 	hidePagination: false,
					// },
=======
					noResults: {
						templates: {
							recommendation: {
								enabled: true,
								component: 'Recommendation',
								config: {
									tag: 'similar',
								},
							},
						},
					},
					toolbar: {
						hidePerPage: true,
					},

					'toolbar.top': {
						hidePerPage: true,
						hidePagination: true,
					},

					'search toolbar.top': {
						hidePerPage: false,
						hidePagination: false,
					},

					'search toolbar': {
						hidePerPage: false,
					},

					'search toolbar.bottom': {
						hidePerPage: false,
						hidePagination: false,
					},
>>>>>>> 70135937
				},
				// layoutOptions: [
				// 	{
				// 		value: 2,
				// 		label: 'two',
				// 		overrides: {
				// 			components: {
				// 				toolbar: {
				// 					hideSortBy: true,
				// 				},
				// 				results: {
				// 					columns: 2,
				// 				},
				// 			},
				// 		},
				// 	},
				// 	{
				// 		value: 4,
				// 		label: 'four',
				// 		default: true,
				// 		overrides: {
				// 			components: {
				// 				results: {
				// 					columns: 4,
				// 				},
				// 			},
				// 		},
				// 	},
				// ],
			},
		},
	},
	recommendation: {
		email: {
			Email: {
				component: 'RecommendationEmail',
			},
		},
		default: {
			Default: {
				component: 'Recommendation',
			},
		},
	},
	search: {
		targets: [
			{
				selector: '#searchspring-layout',
				component: 'Search',
			},
		],
	},
	autocomplete: {
		targets: [
			{
				selector: 'input.searchspring-ac',
				component: 'Autocomplete',
			},
		],
	},
};

if (window.mergeSnapConfig) {
	config = deepmerge(config, window.mergeSnapConfig, { arrayMerge: combineMerge });
}

new SnapTemplates(config);<|MERGE_RESOLUTION|>--- conflicted
+++ resolved
@@ -30,7 +30,6 @@
 			style: globalStyles,
 			overrides: {
 				components: {
-<<<<<<< HEAD
 					// recommendation: {
 					// 	lazyRender: {
 					// 		enabled: false,
@@ -70,41 +69,6 @@
 					// 	hidePerPage: false,
 					// 	hidePagination: false,
 					// },
-=======
-					noResults: {
-						templates: {
-							recommendation: {
-								enabled: true,
-								component: 'Recommendation',
-								config: {
-									tag: 'similar',
-								},
-							},
-						},
-					},
-					toolbar: {
-						hidePerPage: true,
-					},
-
-					'toolbar.top': {
-						hidePerPage: true,
-						hidePagination: true,
-					},
-
-					'search toolbar.top': {
-						hidePerPage: false,
-						hidePagination: false,
-					},
-
-					'search toolbar': {
-						hidePerPage: false,
-					},
-
-					'search toolbar.bottom': {
-						hidePerPage: false,
-						hidePagination: false,
-					},
->>>>>>> 70135937
 				},
 				// layoutOptions: [
 				// 	{
