--- conflicted
+++ resolved
@@ -33,13 +33,8 @@
 	},
 	devServer: {
 		client: false,
-<<<<<<< HEAD
 		server: 'https',
-		port: 4444,
-=======
-		https: true,
 		port: 2222,
->>>>>>> 60ddb846
 		hot: false,
 		allowedHosts: 'all',
 		headers: {
