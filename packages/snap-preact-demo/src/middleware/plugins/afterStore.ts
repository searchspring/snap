--- conflicted
+++ resolved
@@ -29,14 +29,6 @@
 	}
 }
 
-<<<<<<< HEAD
-async function restorePosition({ element, controller }, next: Next) {
-	// scroll to top only if we are not going to be scrolling to stored element
-	if (!element && !controller.config.settings?.infinite) {
-		setTimeout(() => {
-			window.scroll({ top: 0, left: 0, behavior: 'smooth' });
-		});
-=======
 async function restorePosition({ controller, element }, next: Next) {
 	// scroll to top only if we are not going to be scrolling to stored element
 	if (!element) {
@@ -46,7 +38,6 @@
 				window.scroll({ top: 0, left: 0, behavior: 'smooth' });
 			});
 		}
->>>>>>> 333a7704
 	}
 
 	await next();
