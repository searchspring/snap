import deepmerge from 'deepmerge';

import { Snap } from '@searchspring/snap-preact';
import { url } from '@searchspring/snap-toolbox';

import { afterStore } from './middleware/plugins/afterStore';
import { combineMerge } from './middleware/functions';
import { ContentSkel } from './components/Content/Skel';
import { SidebarSkel } from './components/Sidebar/Skel';

import './styles/custom.scss';

/*
	configuration and instantiation
 */

let siteId = '8uyt2m';
// grab siteId out of the URL
const urlObj = url(window.location.href);
const urlSiteIdParam = urlObj.params.query.siteId;
if (urlSiteIdParam && urlSiteIdParam.match(/[a-zA-Z0-9]{6}/)) {
	siteId = urlSiteIdParam;
}

let config: SnapConfig = {
	mode: 'development', // should be removed for 'production' usage
	features: {
		integratedSpellCorrection: {
			enabled: true,
		},
	},
	url: {
		parameters: {
			core: {
				query: { name: 'q' },
			},
		},
	},
	client: {
		globals: {
			siteId,
		},
	},
	instantiators: {
		recommendation: {
			components: {
				Recs: async () => {
					return (await import('./components/Recommendations/Recs/Recs')).Recs;
				},
				Email: async () => {
					return (await import('./components/Recommendations/Email/Email')).Email;
				},
			},

			config: {
				branch: BRANCHNAME,
			},
		},
	},
	controllers: {
		search: [
			{
				config: {
					id: 'search',
<<<<<<< HEAD
					plugins: [[afterStore], [configurable, 'thing1', 'thing2']],
					settings: {
						infinite: {
							backfill: 15,
							// restorePosition: false,
=======
					plugins: [[afterStore]],
					globals: {
						pagination: {
							pageSize: 36,
>>>>>>> 6d78b31f
						},
					},
					settings: {
						redirects: {
							merchandising: false,
						},
					},
				},
				targeters: [
					{
						selector: '#searchspring-content',
						hideTarget: true,
						skeleton: () => ContentSkel,
						component: async () => {
							return (await import('./components/Content/Content')).Content;
						},
					},
					{
						selector: '#searchspring-sidebar',
						hideTarget: true,
						skeleton: () => SidebarSkel,
						component: async () => {
							return (await import('./components/Sidebar/Sidebar')).Sidebar;
						},
					},
				],
			},
		],
		autocomplete: [
			{
				config: {
					id: 'autocomplete',
					selector: 'input.searchspring-ac',
					settings: {
						trending: {
							limit: 5,
						},
						history: {
							limit: 5,
						},
					},
				},
				targeters: [
					{
						selector: 'input.searchspring-ac',
						hideTarget: true,
						component: async () => {
							return (await import('./components/Autocomplete/Autocomplete')).Autocomplete;
						},
					},
				],
			},
		],
		finder: [
			{
				config: {
					id: 'finder',
					url: '/',
					fields: [
						{
							field: 'size_footwear',
							label: 'Size',
						},
						{
							field: 'color_family',
							label: 'Color',
						},
						{
							field: 'brand',
							label: 'Brand',
						},
					],
				},
				targeters: [
					{
						name: 'finder',
						selector: '#searchspring-finder',
						component: async () => {
							return (await import('./components/Finder/Finder')).Finder;
						},
					},
				],
			},
			{
				config: {
					id: 'finder_hierarchy',
					url: '/',
					fields: [
						{
							field: 'ss_category_hierarchy',
						},
					],
				},
				targeters: [
					{
						name: 'finder_hierarchy',
						selector: '#searchspring-finder-hierarchy',
						component: async () => {
							return (await import('./components/Finder/Finder')).Finder;
						},
					},
				],
			},
		],
	},
};

// used to add config settings from cypress e2e tests
if (window.mergeSnapConfig) {
	config = deepmerge(config, window.mergeSnapConfig, { arrayMerge: combineMerge });
}

const snap = new Snap(config);<|MERGE_RESOLUTION|>--- conflicted
+++ resolved
@@ -62,18 +62,11 @@
 			{
 				config: {
 					id: 'search',
-<<<<<<< HEAD
 					plugins: [[afterStore], [configurable, 'thing1', 'thing2']],
 					settings: {
 						infinite: {
 							backfill: 15,
 							// restorePosition: false,
-=======
-					plugins: [[afterStore]],
-					globals: {
-						pagination: {
-							pageSize: 36,
->>>>>>> 6d78b31f
 						},
 					},
 					settings: {
