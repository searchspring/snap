--- conflicted
+++ resolved
@@ -25,11 +25,7 @@
  */
 
 let globals = {
-<<<<<<< HEAD
-	siteId: 'ga9kq2',
-=======
 	siteId: '8uyt2m',
->>>>>>> 6e22193c
 };
 
 const clientConfig = {
