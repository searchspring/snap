import { h, Fragment, Component } from 'preact';
import { observer } from 'mobx-react';

<<<<<<< HEAD
import { ThemeProvider, LoadingBar } from '@searchspring/snap-preact-components';
=======
import { ThemeProvider, defaultTheme } from '@searchspring/snap-preact-components';
>>>>>>> 6e22193c

import { StoreProvider } from '../../services/providers';

import { Header } from '../Header/Header';
import { Results, NoResults } from '../Results/Results';

@observer
export class Content extends Component {
	render() {
		const store = this.props.store;

		return (
			<ThemeProvider theme={defaultTheme}>
				<StoreProvider store={store}>
					<div>
						<LoadingBar active={store.loading} />

						<Header />

						{this.props.store.pagination.totalResults ? <Results /> : this.props.store.pagination.totalResults === 0 && <NoResults />}
					</div>
				</StoreProvider>
			</ThemeProvider>
		);
	}
}<|MERGE_RESOLUTION|>--- conflicted
+++ resolved
@@ -1,11 +1,7 @@
 import { h, Fragment, Component } from 'preact';
 import { observer } from 'mobx-react';
 
-<<<<<<< HEAD
-import { ThemeProvider, LoadingBar } from '@searchspring/snap-preact-components';
-=======
-import { ThemeProvider, defaultTheme } from '@searchspring/snap-preact-components';
->>>>>>> 6e22193c
+import { ThemeProvider, LoadingBar, defaultTheme } from '@searchspring/snap-preact-components';
 
 import { StoreProvider } from '../../services/providers';
 
