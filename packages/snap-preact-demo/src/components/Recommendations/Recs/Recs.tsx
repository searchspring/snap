--- conflicted
+++ resolved
@@ -34,11 +34,7 @@
 
 				<hr style={{ margin: '20px 0' }} />
 
-<<<<<<< HEAD
-				<Recommendation controller={controller} title={'Recommended For You'}>
-=======
-				<Recommendation controller={controller} speed={0}>
->>>>>>> 7cc794a1
+				<Recommendation controller={controller} title={'Recommended For You'} speed={0}>
 					{store.results.map((result) => (
 						<Result result={result}></Result>
 					))}
