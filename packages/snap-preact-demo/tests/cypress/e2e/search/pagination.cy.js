--- conflicted
+++ resolved
@@ -1,8 +1,5 @@
 describe('Pagination', () => {
 	beforeEach(() => {
-<<<<<<< HEAD
-		cy.visit('https://localhost:2222/snap/');
-=======
 		// ensure infinite is disabled
 		cy.on('window:before:load', (win) => {
 			win.mergeSnapConfig = {
@@ -21,7 +18,6 @@
 		});
 
 		cy.visit('https://localhost:2222/');
->>>>>>> e0cbff5e
 	});
 
 	it('can paginate', () => {
