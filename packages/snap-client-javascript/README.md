# SNAP Javascript Client

<<<<<<< HEAD
[![Commitizen friendly](https://img.shields.io/badge/commitizen-friendly-brightgreen.svg)](http://commitizen.github.io/cz-cli/)
=======
>>>>>>> 3c18b3e9
<a href="https://www.npmjs.com/package/@searchspring/snap-client-javascript"><img alt="NPM Status" src="https://img.shields.io/npm/v/@searchspring/snap-client-javascript.svg?style=flat"></a>

Simple Javascript client for communicating with the Searchspring SNAP API.

---

# Quick Links

[Snap API docs](http://snapi.kube.searchspring.io/api/v1/) - Search & Autocomplete API documentation

[Snapi Explorer](https://searchspring.github.io/snapi-explorer/) - a tool for making requests to Searchspring's API.


# Dependency

Snap Client is a dependancy of [@searchspring/snap-controller](../snap-controller) <a href="https://www.npmjs.com/package/@searchspring/snap-controller"><img alt="NPM Status" src="https://img.shields.io/npm/v/@searchspring/snap-controller.svg?style=flat"></a>

<details>
    <summary>Package dependencies hierarchy</summary>
    <br/>
    <img src="../../images/snap-dependencies.jpg"/>
</details>


# Installation

```bash
npm install --save @searchspring/snap-client-javascript
```

# Usage
## Import
<<<<<<< HEAD
### CommonJS
```typescript
const SnapClient = require('@searchspring/snap-client-javascript');
```

### ES Module
=======
>>>>>>> 3c18b3e9
```typescript
import SnapClient from '@searchspring/snap-client-javascript';
```

## Global Config
Client is constructed with `globals`.  

Globals are API parameters that will be applied to all searches requested by the client. This will typically contain just the *siteId*; but could also include global filters, background filters, sorts or merchandising segments.

`siteId` (required)

```typescript
const globals = {
	siteId: 'scmq7n'
};
```

Any other keys defined here will be passed to the API request

For full list of parameters please see the [Snap API docs](http://snapi.kube.searchspring.io/api/v1/)

For example, with background filter:

```typescript
const globals = {
	siteId: 'scmq7n',
  filters: [{
    field: 'stock_status',
    value: 'yes',
    type: 'value',
    background: true
  }]
};
```

## Client Config
Object required for all controllers

`apiHost` (optional) - Specify local [Snapi](https://link.to.snapi) endpoint for development
<!-- TODO: snapi link -->

```typescript
const clientConfig = {
	apiHost: 'http://localhost:8080/api/v1'
};
```

## Controller usage
<<<<<<< HEAD
Snap Client is a dependancy of Snap Controller. 
It is recommended to use the Controller's `search` method to perform a search. 

Recommended:
```typescript
import { SearchController } from '@searchspring/snap-controller';
import SnapClient from '@searchspring/snap-client-javascript';
import { SearchStore } from '@searchspring/snap-store-mobx';
import { UrlManager, QueryStringTranslator, reactLinker } from '@searchspring/snap-url-manager';
import { EventManager } from '@searchspring/snap-event-manager';
import { Profiler } from '@searchspring/snap-profiler';
import { Logger } from '@searchspring/snap-logger';

const searchController = new SearchController(searchConfig, {
        client: new SnapClient(globals, clientConfig),
        store: new SearchStore(),
        urlManager: new UrlManager(new QueryStringTranslator(), reactLinker),
        eventManager: new EventManager(),
        profiler: new Profiler(),
        logger: new Logger()
    }: ControllerServices
));

searchController.init();

const results = await searchController.search();
```
=======
Snap Client is a dependancy of Snap Controller and it is recommended to use the Controller's `search` method to perform a search. 

See [Search Typical Usage](../../README.md#SearchTypicalUsage)
>>>>>>> 3c18b3e9


## Standalone usage
```typescript
const client = new SnapClient(globals, clientConfig);

const results = await client.search({
  search: {
    query: {
      string: 'dress'
    }
  }
});
```

## `search` method
Makes a request to the Searchspring Search API and returns a promise.  

```typescript
const client = new SnapClient(globals, clientConfig);

const results = await client.search({
  search: {
    query: {
      string: 'dress'
    }
  }
});
```

## `autocomplete` method
Makes a request to the Searchspring Autocomplete API and returns a promise.  

```typescript
const client = new SnapClient(globals, clientConfig);

const results = await client.autocomplete({
  suggestions: {
    count: 5
  },
  search: {
    query: {
      string: 'yellw',
      spellCorrection: true
    }
  }
});
```

## `meta` property
The meta property contains the meta data related to the siteId that the client was instantiated with. This data is to be used together with search results. Meta data contains site configuration like facet and sorting information.

Note that the `search` method sets the `meta` property, therefore it must be called before attempting to access the `meta` property.

```typescript
const client = new SnapClient(globals, clientConfig);

const results = await client.search({
  search: {
    query: {
      string: 'dress'
    }
  }
});

const meta = client.meta;
```<|MERGE_RESOLUTION|>--- conflicted
+++ resolved
@@ -1,9 +1,5 @@
 # SNAP Javascript Client
 
-<<<<<<< HEAD
-[![Commitizen friendly](https://img.shields.io/badge/commitizen-friendly-brightgreen.svg)](http://commitizen.github.io/cz-cli/)
-=======
->>>>>>> 3c18b3e9
 <a href="https://www.npmjs.com/package/@searchspring/snap-client-javascript"><img alt="NPM Status" src="https://img.shields.io/npm/v/@searchspring/snap-client-javascript.svg?style=flat"></a>
 
 Simple Javascript client for communicating with the Searchspring SNAP API.
@@ -36,15 +32,6 @@
 
 # Usage
 ## Import
-<<<<<<< HEAD
-### CommonJS
-```typescript
-const SnapClient = require('@searchspring/snap-client-javascript');
-```
-
-### ES Module
-=======
->>>>>>> 3c18b3e9
 ```typescript
 import SnapClient from '@searchspring/snap-client-javascript';
 ```
@@ -93,39 +80,9 @@
 ```
 
 ## Controller usage
-<<<<<<< HEAD
-Snap Client is a dependancy of Snap Controller. 
-It is recommended to use the Controller's `search` method to perform a search. 
-
-Recommended:
-```typescript
-import { SearchController } from '@searchspring/snap-controller';
-import SnapClient from '@searchspring/snap-client-javascript';
-import { SearchStore } from '@searchspring/snap-store-mobx';
-import { UrlManager, QueryStringTranslator, reactLinker } from '@searchspring/snap-url-manager';
-import { EventManager } from '@searchspring/snap-event-manager';
-import { Profiler } from '@searchspring/snap-profiler';
-import { Logger } from '@searchspring/snap-logger';
-
-const searchController = new SearchController(searchConfig, {
-        client: new SnapClient(globals, clientConfig),
-        store: new SearchStore(),
-        urlManager: new UrlManager(new QueryStringTranslator(), reactLinker),
-        eventManager: new EventManager(),
-        profiler: new Profiler(),
-        logger: new Logger()
-    }: ControllerServices
-));
-
-searchController.init();
-
-const results = await searchController.search();
-```
-=======
 Snap Client is a dependancy of Snap Controller and it is recommended to use the Controller's `search` method to perform a search. 
 
 See [Search Typical Usage](../../README.md#SearchTypicalUsage)
->>>>>>> 3c18b3e9
 
 
 ## Standalone usage
