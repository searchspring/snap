--- conflicted
+++ resolved
@@ -26,14 +26,10 @@
 		size: '16px',
 		viewBox: '0 0 56 56',
 	};
-<<<<<<< HEAD
 
 	const props = mergeProps('icon', globalTheme, defaultProps, properties);
 
-	const { color, icon, path, size, width, height, viewBox, disableStyles, className, style, styleScript } = props;
-=======
-	const { color, icon, path, children, size, width, height, viewBox, disableStyles, className, style, ...otherProps } = props;
->>>>>>> 131f22e7
+	const { color, icon, path, children, size, width, height, viewBox, disableStyles, className, styleScript, style, ...otherProps } = props;
 
 	const iconPath = iconPaths[icon as keyof typeof iconPaths] || path;
 	const pathType = typeof iconPath;
