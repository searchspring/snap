/** @jsx jsx */
import { Fragment, h, ComponentChildren } from 'preact';

import { jsx, css } from '@emotion/react';
import classnames from 'classnames';

import { Theme, useTheme, CacheProvider } from '../../../providers';
import { ComponentProps, StylingCSS } from '../../../types';
import { iconPaths, IconType } from './paths';
import { mergeProps } from '../../../utilities';

const CSS = {
	icon: ({ color, height, width, size, theme }: Partial<IconProps>) =>
		css({
<<<<<<< HEAD
			fill: color || theme?.variables?.color?.primary,
			width: width || size,
			height: height || size,
=======
			fill: color || theme?.colors?.primary || '#333',
			stroke: color || theme?.colors?.primary || '#333',
			width: isNaN(Number(width || size)) ? width || size : `${width || size}px`,
			height: isNaN(Number(height || size)) ? height || size : `${height || size}px`,
>>>>>>> 081c9453
			position: 'relative',
		}),
};

export function Icon(properties: IconProps): JSX.Element {
	const globalTheme: Theme = useTheme();
	const defaultProps: Partial<IconProps> = {
		size: '16px',
		viewBox: '0 0 56 56',
	};

	const props = mergeProps('icon', globalTheme, defaultProps, properties);

	const { color, icon, path, children, size, width, height, viewBox, disableStyles, className, style, styleScript, ...otherProps } = props;

	const iconPath = iconPaths[icon as keyof typeof iconPaths] || path;
	const pathType = typeof iconPath;
	const styling: { css?: StylingCSS } = {};
	const stylingProps = props;

	if (styleScript && !disableStyles) {
		styling.css = [styleScript(stylingProps), style];
	} else if (!disableStyles) {
		styling.css = [CSS.icon(stylingProps), style];
	} else if (style) {
		styling.css = [style];
	}

	return children || (iconPath && (pathType === 'string' || (pathType === 'object' && Array.isArray(iconPath)))) ? (
		<CacheProvider>
			<svg
				{...styling}
				className={classnames('ss__icon', icon ? `ss__icon--${icon}` : null, className)}
				viewBox={viewBox}
				xmlns="http://www.w3.org/2000/svg"
				width={disableStyles ? width || size : undefined}
				height={disableStyles ? height || size : undefined}
				{...otherProps}
			>
				{(() => {
					if (children) {
						return children;
					} else if (pathType === 'string') {
						return <path fill={disableStyles ? color : undefined} d={iconPath as string} />;
					} else if (iconPath && pathType === 'object' && Array.isArray(iconPath)) {
						return iconPath.map((p: SVGPathElement, i) => <p.type key={i} {...p.attributes} />);
					}
				})()}
			</svg>
		</CacheProvider>
	) : (
		<Fragment></Fragment>
	);
}

export type SVGPathElement = {
	type: string;
	attributes: {
		[attribute: string]: string;
	};
};

export interface IconProps extends ComponentProps {
	color?: string;
	icon?: IconType | string;
	path?: string | SVGPathElement[];
	children?: ComponentChildren;
	size?: string | number;
	width?: string | number;
	height?: string | number;
	viewBox?: string;
}<|MERGE_RESOLUTION|>--- conflicted
+++ resolved
@@ -12,16 +12,10 @@
 const CSS = {
 	icon: ({ color, height, width, size, theme }: Partial<IconProps>) =>
 		css({
-<<<<<<< HEAD
-			fill: color || theme?.variables?.color?.primary,
-			width: width || size,
-			height: height || size,
-=======
-			fill: color || theme?.colors?.primary || '#333',
-			stroke: color || theme?.colors?.primary || '#333',
+			fill: color || theme?.variables?.color?.primary || '#333',
+			stroke: color || theme?.variables?.color?.primary || '#333',
 			width: isNaN(Number(width || size)) ? width || size : `${width || size}px`,
 			height: isNaN(Number(height || size)) ? height || size : `${height || size}px`,
->>>>>>> 081c9453
 			position: 'relative',
 		}),
 };
