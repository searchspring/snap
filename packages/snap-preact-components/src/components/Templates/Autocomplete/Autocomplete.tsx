/** @jsx jsx */
import { h, Fragment } from 'preact';
import { useEffect } from 'preact/hooks';

import { observer } from 'mobx-react-lite';
import { jsx, css } from '@emotion/react';
import classnames from 'classnames';
import deepmerge from 'deepmerge';

import type { AutocompleteController } from '@searchspring/snap-controller';
import { ContentType } from '@searchspring/snap-store-mobx';

import { Icon, IconProps } from '../../Atoms/Icon/Icon';
import { Results, ResultsProps } from '../../Organisms/Results';
import { Banner, BannerProps } from '../../Atoms/Merchandising/Banner';
import { Facets, FacetsProps } from '../../Organisms/Facets';
import { defined, cloneWithProps, mergeProps } from '../../../utilities';
import { createHoverProps } from '../../../toolbox';
import { Theme, useTheme, CacheProvider, ThemeProvider } from '../../../providers';
import { ComponentProps, FacetDisplay, BreakpointsProps, StylingCSS, ResultComponent } from '../../../types';
<<<<<<< HEAD
import { useDisplaySettings } from '../../../hooks/useDisplaySettings';
=======
import { buildThemeBreakpointsObject, useDisplaySettings } from '../../../hooks/useDisplaySettings';
import { useA11y } from '../../../hooks';
>>>>>>> 2d05c380

const CSS = {
	Autocomplete: ({
		inputViewportOffsetBottom,
		hideFacets,
		horizontalTerms,
		noResults,
		contentSlot,
		viewportMaxHeight,
		vertical,
		width,
		theme,
	}: Partial<AutocompleteProps> & { inputViewportOffsetBottom: number; noResults: boolean }) =>
		css({
			'&, & *, & *:before, & *:after': {
				boxSizing: 'border-box',
			},

			display: 'flex',
			flexDirection: vertical ? 'column' : 'row',
			flexWrap: horizontalTerms && !vertical ? 'wrap' : undefined,
			position: 'absolute',
			zIndex: '10002',
			border: '1px solid #ebebeb',
			background: '#ffffff',
			width: width,
			maxWidth: '100vw',
			maxHeight: viewportMaxHeight && inputViewportOffsetBottom ? `calc(100vh - ${inputViewportOffsetBottom + 10}px)` : undefined,
			overflowY: viewportMaxHeight && horizontalTerms && !vertical ? 'scroll' : undefined,

			'& .ss__autocomplete__close-button': {
				color: '#c5c5c5',
				fontSize: '.8em',
			},
			'& .ss__autocomplete__close-button:focus': {
				top: '0px !important',
				left: '0px !important',
				zIndex: '1',
			},

			'&.ss__autocomplete--only-terms': {
				width: `${vertical || horizontalTerms || Boolean(contentSlot) ? width : '150px'}`,
			},

			'.ss__autocomplete__title--trending, .ss__autocomplete__title--history, .ss__autocomplete__title--terms': {
				fontWeight: 'normal',
				margin: 0,
				color: '#c5c5c5',
				textTransform: 'uppercase',
				padding: '10px',
				'& h5': {
					fontSize: '.8em',
					margin: 0,
				},
			},

			'.ss__autocomplete__title--facets': {
				order: vertical ? 2 : undefined,
			},

			'& .ss__autocomplete__terms': {
				display: 'flex',
				flexDirection: 'column',
				flex: `1 1 auto`,
				maxWidth: `${vertical || horizontalTerms ? 'auto' : '150px'}`,
				minWidth: '150px',
				order: 1,
				background: '#f8f8f8',

				'& .ss__autocomplete__terms__options': {
					display: vertical || horizontalTerms ? 'flex' : undefined,
					justifyContent: 'space-evenly',
					flexWrap: 'wrap',

					'& .ss__autocomplete__terms__option': {
						flexGrow: vertical || horizontalTerms ? '1' : undefined,
						textAlign: vertical || horizontalTerms ? 'center' : undefined,
						wordBreak: 'break-all',

						'& a': {
							display: 'block',
							padding: vertical || horizontalTerms ? '10px 30px' : '10px',

							'& em': {
								fontStyle: 'normal',
							},
						},

						'&.ss__autocomplete__terms__option--active': {
							background: '#fff',

							'& a': {
								fontWeight: 'bold',
								color: theme?.variables?.color?.primary,
							},
						},
					},
				},
			},

			'& .ss__autocomplete__facets': {
				display: 'flex',
				flex: `0 0 150px`,
				flexDirection: vertical ? 'row' : 'column',
				columnGap: '20px',
				order: 2,
				padding: vertical ? '10px 20px' : '10px',
				overflowY: vertical ? undefined : 'auto',
				'& .ss__autocomplete__facet': {
					flex: vertical ? '0 1 150px' : undefined,
				},
				'.ss__facet-hierarchy-options__option.ss__facet-hierarchy-options__option--filtered~.ss__facet-hierarchy-options__option:not(.ss__facet-hierarchy-options__option--filtered)':
					{
						paddingLeft: 0,
					},
				'.ss__facet-hierarchy-options__option.ss__facet-hierarchy-options__option--filtered:hover': {
					cursor: 'pointer',
				},
				'.ss__facet-palette-options__icon': {
					display: 'none',
				},
			},
			'& .ss__autocomplete__content': {
				display: 'flex',
				flex: `1 1 ${hideFacets ? 'auto' : '0%'}`,
				flexDirection: 'column',
				justifyContent: 'space-between',
				order: 3,
				overflowY: 'auto',
				margin: noResults ? '0 auto' : undefined,
				padding: vertical ? '10px 20px' : '10px',

				'& .ss__banner.ss__banner--header, .ss__banner.ss__banner--banner': {
					marginBottom: '10px',
				},
				'& .ss__banner.ss__banner--footer': {
					margin: '10px 0',
				},
				'& .ss__autocomplete__content__results': {
					minHeight: '0%',
				},
				'& .ss__autocomplete__content__info': {
					padding: '10px',
					textAlign: noResults ? 'center' : 'right',

					'& a': {
						fontWeight: 'bold',
						color: theme?.variables?.color?.primary,

						'& .ss__icon': {
							marginLeft: '5px',
						},
					},
				},
			},
		}),
};

export const Autocomplete = observer((properties: AutocompleteProps): JSX.Element => {
	const globalTheme: Theme = useTheme();

	const defaultProps: Partial<AutocompleteProps> = {
		termsTitle: '',
		trendingTitle: 'Popular Searches',
		historyTitle: 'Previously Searched',
		facetsTitle: '',
		contentTitle: '',
		width: '100%',
	};

	let props = mergeProps('autocomplete', globalTheme, defaultProps, properties);

	const valueProps = createHoverProps();

	const facetClickEvent = (e: React.MouseEvent<Element, MouseEvent>) => {
		properties.onFacetOptionClick && properties.onFacetOptionClick(e);

		// remove focus from input (close the autocomplete)
		controller?.setFocused && controller?.setFocused();
	};

	const termClickEvent = (e: React.MouseEvent<Element, MouseEvent>) => {
		properties.onTermClick && properties.onTermClick(e);

		// remove focus from input (close the autocomplete)
		controller?.setFocused && controller?.setFocused();
	};

	const themeFunctionalityProps: Theme = {
		components: {
			facet: {
				valueProps,
				previewOnFocus: true,
			},
			facetGridOptions: {
				onClick: facetClickEvent,
			},
			facetHierarchyOptions: {
				onClick: facetClickEvent,
			},
			facetListOptions: {
				onClick: facetClickEvent,
			},
			facetPaletteOptions: {
				onClick: facetClickEvent,
			},
		},
	};

	if (!properties.theme?.name) {
		// breakpoint settings are calculated in ThemeStore for snap templates
		props.breakpoints = props.breakpoints || {
			0: {
				columns: 2,
				rows: 1,
				hideFacets: props.hideFacets ?? true,
				vertical: props.vertical ?? true,
				hideHistory: props.hideHistory ?? true,
				hideTrending: props.hideTrending ?? true,
			},
			540: {
				columns: 3,
				rows: 1,
				vertical: props.vertical ?? true,
				hideHistory: props.hideHistory ?? true,
				hideTrending: props.hideTrending ?? true,
			},
			768: {
				columns: 2,
				rows: 3,
			},
		};

		const themeDefaults: Theme = {
			components: {
				facet: {
					limit: 6,
					disableOverflow: true,
					disableCollapse: true,
				},
				facetGridOptions: {
					columns: 3,
				},
				facetHierarchyOptions: {
					hideCount: true,
				},
				facetListOptions: {
					hideCheckbox: true,
					hideCount: true,
				},
				facetPaletteOptions: {
					hideLabel: true,
					columns: 3,
				},
				result: {
					hideBadge: true,
				},
			},
		};

		const displaySettings = useDisplaySettings(props.breakpoints) || {};

		// merge deeply the themeDefaults with the theme props and the displaySettings theme props (do not merge arrays, but replace them)
		const theme = deepmerge.all([themeDefaults, themeFunctionalityProps, props?.theme || {}, displaySettings?.theme || {}], {
			arrayMerge: (destinationArray, sourceArray) => sourceArray,
		});

		props = {
			...props,
			...displaySettings,
			theme,
		};
	} else {
		// templates
		props.theme = deepmerge.all([themeFunctionalityProps, props?.theme || {}], { arrayMerge: (destinationArray, sourceArray) => sourceArray });
	}

	let input: string | Element | null = props.input;
	let inputViewportOffsetBottom = 0;
	if (input) {
		if (typeof input === 'string') {
			input = document.querySelector(input);
		}
		const rect = (input as Element)?.getBoundingClientRect();
		inputViewportOffsetBottom = rect?.bottom || 0;
	}

	const {
		hideTerms,
		hideFacets,
		hideContent,
		hideBanners,
		hideLink,
		hideHistory,
		hideTrending,
		retainTrending,
		retainHistory,
		vertical,
		termsTitle,
		trendingTitle,
		historyTitle,
		facetsTitle,
		contentTitle,
		termsSlot,
		facetsSlot,
		contentSlot,
		resultsSlot,
		noResultsSlot,
		linkSlot,
		resultComponent,
		onTermClick,
		disableStyles,
		className,
		style,
		controller,
		styleScript,
	} = props;

	const subProps: AutocompleteSubProps = {
		facets: {
			// default props
			limit: 3,
			// inherited props
			...defined({
				disableStyles,
			}),
			theme: props.theme,
		},
		banner: {
			// default props
			className: 'ss__autocomplete__banner',
			// inherited props
			...defined({
				disableStyles,
			}),
			// component theme overrides
			theme: props.theme,
		},
		results: {
			// default props
			className: 'ss__autocomplete__results',
			breakpoints: props.breakpoints,
			resultComponent: resultComponent,
			// inherited props
			...defined({
				disableStyles,
			}),
			// component theme overrides
			theme: props.theme,
		},
		icon: {
			// default props
			className: 'ss__autocomplete__icon',
			icon: 'angle-right',
			size: '10px',
			// inherited props
			...defined({
				disableStyles,
			}),
			// component theme overrides
			theme: props.theme,
		},
	};

	const { search, terms, trending, results, merchandising, pagination, loaded, filters, facets, state, loading } = controller.store;
	const history = controller.store.history || [];

	// you can pass in a selector or the actual input element,
	// if its the selector, we need to bind it to the controller here.
	if (controller && typeof input == 'string') {
		input = document.querySelector(input);
		// only bind on componentdidmount
		useEffect(() => {
			controller.bind();
		}, []);
	}

	const visible =
		Boolean(input === state.focusedInput) &&
		(terms.length > 0 || trending?.length > 0 || history?.length > 0 || (state.input && controller.store.loaded));

	const trendingActive = trending?.filter((term) => term.active).pop();
	const historyActive = history?.filter((term) => term.active).pop();

	let showTrending = false;
	if (trending?.length && ((retainTrending && controller.store.loaded) || (!results.length && !state.input))) {
		showTrending = true;
	}

	let showHistory = false;
	if (history?.length && ((retainHistory && controller.store.loaded) || (!results.length && !state.input))) {
		showHistory = true;
	}

	if (!state.input && (historyActive || trendingActive)) {
		if (history?.length) showHistory = true;
		if (trending?.length) showTrending = true;
	}

	const facetsToShow = facets.length ? facets.filter((facet) => facet.display !== FacetDisplay.SLIDER) : [];
	const onlyTerms = (trending?.length || history.length) && !loaded && !loading;

	// results logic
	let showResults = Boolean(results.length > 0 || Object.keys(merchandising.content).length > 0 || search?.query?.string);

	if ((hideTrending && trendingActive) || (hideHistory && historyActive)) {
		showResults = false;
	}

	const styling: { css?: StylingCSS } = {};
	const stylingProps = {
		...props,
		inputViewportOffsetBottom,
		noResults: Boolean(search?.query?.string && results.length === 0),
	};

	// add styleScript to styling
	if (styleScript && !disableStyles) {
		styling.css = [styleScript(stylingProps), style];
	} else if (!disableStyles) {
		styling.css = [CSS.Autocomplete(stylingProps), style];
	} else if (style) {
		styling.css = [style];
	}

	const reset = () => {
		controller.setFocused();
		controller.reset();
	};

	return visible ? (
		<ThemeProvider theme={properties.theme || {}}>
			<CacheProvider>
				<div
					{...styling}
					className={classnames('ss__autocomplete', className, { 'ss__autocomplete--only-terms': onlyTerms })}
					onClick={(e) => e.stopPropagation()}
					ref={(e) => useA11y(e, 0, true, reset)}
				>
					<span
						role={'link'}
						aria-label={'close autocomplete'}
						ref={(e) => useA11y(e)}
						onClick={() => reset()}
						className="ss__autocomplete__close-button"
						style={{ position: 'absolute', top: '-10000000px', left: '-1000000px' }}
					>
						Close Autocomplete
					</span>

					{!hideTerms && (showTrending || terms.length > 0 || termsSlot || (!hideHistory && history.length > 0)) && (
						<div className={classnames('ss__autocomplete__terms', { 'ss__autocomplete__terms-trending': showTrending })}>
							{termsSlot ? (
								cloneWithProps(termsSlot, {
									terms,
									trending,
									termsTitle,
									trendingTitle,
									showTrending,
									history,
									historyTitle,
									valueProps,
									emIfy,
									onTermClick,
									controller,
								})
							) : (
								<>
									{terms.length > 0 ? (
										<div className="ss__autocomplete__terms__suggestions">
											{termsTitle ? (
												<div className="ss__autocomplete__title ss__autocomplete__title--terms ss__autocomplete__title--suggestions">
													<h5>{termsTitle}</h5>
												</div>
											) : null}
											<div className="ss__autocomplete__terms__options" role={'list'} aria-label={termsTitle}>
												{terms.map((term, idx) => (
													<div
														className={classnames('ss__autocomplete__terms__option', {
															'ss__autocomplete__terms__option--active': term.active,
														})}
													>
														<a
															onClick={(e: React.MouseEvent<HTMLAnchorElement, MouseEvent>) => termClickEvent(e)}
															href={term.url.href}
															{...createHoverProps(term.preview)}
															role="link"
															aria-label={`item ${idx + 1} of ${terms.length}, ${term.value}`}
														>
															{emIfy(term.value, state.input || '')}
														</a>
													</div>
												))}
											</div>
										</div>
									) : null}

									{showTrending && !hideTrending ? (
										<div className="ss__autocomplete__terms__trending">
											{trendingTitle ? (
												<div className="ss__autocomplete__title ss__autocomplete__title--trending">
													<h5>{trendingTitle}</h5>
												</div>
											) : null}
											<div className="ss__autocomplete__terms__options" role={'list'} aria-label={trendingTitle}>
												{trending.map((term, idx) => (
													<div
														className={classnames('ss__autocomplete__terms__option', {
															'ss__autocomplete__terms__option--active': term.active,
														})}
													>
														<a
															onClick={(e: React.MouseEvent<HTMLAnchorElement, MouseEvent>) => termClickEvent(e)}
															href={term.url.href}
															{...createHoverProps(term.preview)}
															role="link"
															aria-label={`item ${idx + 1} of ${trending.length}, ${term.value}`}
														>
															{emIfy(term.value, state.input || '')}
														</a>
													</div>
												))}
											</div>
										</div>
									) : null}

									{showHistory && !hideHistory ? (
										<div className="ss__autocomplete__terms__history">
											{historyTitle ? (
												<div className="ss__autocomplete__title ss__autocomplete__title--history">
													<h5>{historyTitle}</h5>
												</div>
											) : null}
											<div className="ss__autocomplete__terms__options" role={'list'} aria-label={historyTitle}>
												{history.map((term, idx) => (
													<div
														className={classnames('ss__autocomplete__terms__option', {
															'ss__autocomplete__terms__option--active': term.active,
														})}
													>
														<a
															onClick={(e: React.MouseEvent<HTMLAnchorElement, MouseEvent>) => termClickEvent(e)}
															href={term.url.href}
															{...createHoverProps(term.preview)}
															role="link"
															aria-label={`item ${idx + 1} of ${history.length}, ${term.value}`}
														>
															{emIfy(term.value, state.input || '')}
														</a>
													</div>
												))}
											</div>
										</div>
									) : null}
								</>
							)}
						</div>
					)}

					{!hideFacets &&
						(facetsSlot ? (
							<div className="ss__autocomplete__facets">
								{cloneWithProps(facetsSlot, { facets: facetsToShow, merchandising, facetsTitle, hideBanners, controller, valueProps })}
							</div>
						) : (
							facetsToShow.length > 0 && (
								<>
									{facetsTitle && vertical ? (
										<div className={classnames('ss__autocomplete__title', 'ss__autocomplete__title--facets')}>
											<h5>{facetsTitle}</h5>
										</div>
									) : null}
									<div className="ss__autocomplete__facets">
										{facetsTitle && !vertical ? (
											<div className={classnames('ss__autocomplete__title', 'ss__autocomplete__title--facets')}>
												<h5>{facetsTitle}</h5>
											</div>
										) : null}
										<Facets {...subProps.facets} facets={facetsToShow} />
										{!hideBanners ? <Banner {...subProps.banner} content={merchandising.content} type={ContentType.LEFT} /> : null}
									</div>
								</>
							)
						))}

					{!hideContent ? (
						contentSlot ? (
							<div className="ss__autocomplete__content">
								{cloneWithProps(contentSlot, { results, merchandising, search, pagination, filters, controller })}
							</div>
						) : showResults ? (
							<div className="ss__autocomplete__content">
								<>
									{!hideBanners ? <Banner {...subProps.banner} content={merchandising.content} type={ContentType.HEADER} /> : null}
									{!hideBanners ? <Banner {...subProps.banner} content={merchandising.content} type={ContentType.BANNER} /> : null}
									{results.length > 0 ? (
										<div className="ss__autocomplete__content__results">
											{resultsSlot ? (
												cloneWithProps(resultsSlot, { results, contentTitle, controller })
											) : (
												<>
													{contentTitle && results.length > 0 ? (
														<div className={classnames('ss__autocomplete__title', 'ss__autocomplete__title--content')}>
															<h5>{contentTitle}</h5>
														</div>
													) : null}
													<Results results={results} {...subProps.results} controller={controller} />
												</>
											)}
										</div>
									) : (
										<div className="ss__autocomplete__content__no-results">
											{noResultsSlot ? (
												cloneWithProps(noResultsSlot, { search, pagination, controller })
											) : (
												<>
													<p>No results found for "{search.originalQuery?.string || search.query?.string}".</p>
													<p>Please try another search.</p>
												</>
											)}
										</div>
									)}

									{!hideBanners ? <Banner {...subProps.banner} content={merchandising.content} type={ContentType.FOOTER} /> : null}

									{!hideLink ? (
										linkSlot ? (
											cloneWithProps(linkSlot, { search, results, pagination, filters, controller })
										) : search?.query?.string && results.length > 0 ? (
											<div className="ss__autocomplete__content__info">
												<a href={state.url.href} onClick={() => controller?.setFocused && controller.setFocused()}>
													See {pagination.totalResults} {filters.length > 0 ? 'filtered' : ''} result{pagination.totalResults == 1 ? '' : 's'} for "
													{search.query.string}"
													<Icon name="seeMoreIcon" {...subProps.icon} />
												</a>
											</div>
										) : null
									) : null}
								</>
							</div>
						) : null
					) : null}
				</div>
			</CacheProvider>
		</ThemeProvider>
	) : (
		<Fragment></Fragment>
	);
});

const emIfy = (term: string, search: string) => {
	if (term && search) {
		const match = term.match(escapeRegExp(search));
		if (search && term && match && typeof match.index == 'number') {
			const beforeMatch = term.slice(0, match.index);
			const afterMatch = term.slice(match.index + search.length, term.length);
			return (
				<>
					{beforeMatch ? <em>{beforeMatch}</em> : ''}
					{search}
					{afterMatch ? <em>{afterMatch}</em> : ''}
				</>
			);
		}
	}

	return (
		<>
			<em>{term}</em>
		</>
	);
};

const escapeRegExp = (string: string): string => {
	return string?.replace(/[.*+?^${}()|[\]\\]/g, '\\$&');
};

interface AutocompleteSubProps {
	facets: Partial<FacetsProps>;
	banner: Partial<BannerProps>;
	results: Partial<ResultsProps>;
	icon: Partial<IconProps>;
}

export interface AutocompleteProps extends ComponentProps {
	input: Element | string;
	controller: AutocompleteController;
	hideTerms?: boolean;
	hideFacets?: boolean;
	hideContent?: boolean;
	hideBanners?: boolean;
	hideLink?: boolean;
	hideHistory?: boolean;
	hideTrending?: boolean;
	retainHistory?: boolean;
	retainTrending?: boolean;
	horizontalTerms?: boolean;
	vertical?: boolean;
	termsTitle?: string;
	trendingTitle?: string;
	historyTitle?: string;
	facetsTitle?: string;
	contentTitle?: string;
	viewportMaxHeight?: boolean;
	termsSlot?: JSX.Element | JSX.Element[];
	facetsSlot?: JSX.Element | JSX.Element[];
	contentSlot?: JSX.Element | JSX.Element[];
	resultsSlot?: JSX.Element | JSX.Element[];
	noResultsSlot?: JSX.Element | JSX.Element[];
	linkSlot?: JSX.Element | JSX.Element[];
	breakpoints?: BreakpointsProps;
	width?: string;
	resultComponent?: ResultComponent;
	onFacetOptionClick?: (e: React.MouseEvent<Element, MouseEvent>) => void;
	onTermClick?: (e: React.MouseEvent<Element, MouseEvent>) => void;
}<|MERGE_RESOLUTION|>--- conflicted
+++ resolved
@@ -18,12 +18,8 @@
 import { createHoverProps } from '../../../toolbox';
 import { Theme, useTheme, CacheProvider, ThemeProvider } from '../../../providers';
 import { ComponentProps, FacetDisplay, BreakpointsProps, StylingCSS, ResultComponent } from '../../../types';
-<<<<<<< HEAD
 import { useDisplaySettings } from '../../../hooks/useDisplaySettings';
-=======
-import { buildThemeBreakpointsObject, useDisplaySettings } from '../../../hooks/useDisplaySettings';
 import { useA11y } from '../../../hooks';
->>>>>>> 2d05c380
 
 const CSS = {
 	Autocomplete: ({
