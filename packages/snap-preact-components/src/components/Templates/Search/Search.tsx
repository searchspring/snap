/** @jsx jsx */
import { Fragment, h } from 'preact';
import { observer } from 'mobx-react-lite';
import { jsx, css } from '@emotion/react';
import classnames from 'classnames';
import type { SearchController } from '@searchspring/snap-controller';
import { Results, ResultsProps } from '../../Organisms/Results';
import { combineMerge, defined, mergeProps } from '../../../utilities';
import { ComponentProps, ListOption, ResultComponent, ResultsLayout, StylingCSS } from '../../../types';
import { Theme, useTheme, CacheProvider, ThemeProvider } from '../../../providers';
import { Sidebar, SidebarProps } from '../../Organisms/Sidebar';
import { Toolbar, ToolbarProps } from '../../Organisms/Toolbar';
import { SearchHeader, SearchHeaderProps } from '../../Atoms/SearchHeader';
import { NoResults, NoResultsProps } from '../../Atoms/NoResults';
import { buildThemeBreakpointsObject, useDisplaySettings, useMediaQuery } from '../../../hooks';
import deepmerge from 'deepmerge';
import { MobileSidebar, MobileSidebarProps } from '../../Organisms/MobileSidebar';
import { Button, ButtonProps } from '../../Atoms/Button';
import { Banner, BannerProps } from '../../Atoms/Merchandising';
import { ContentType } from '@searchspring/snap-store-mobx';
import { useState } from 'preact/hooks';
import { LayoutSelector } from '../../Molecules/LayoutSelector';
import { Result } from '../../Molecules/Result';

const CSS = {
	Search: ({ mobileSidebarDisplayAt: slideOutToggleWidth }: Partial<SearchProps>) =>
		css({
			display: 'flex',
			minHeight: '600px',

			'.ss__search__sidebar': {
				flex: '0 1 auto',
				width: '250px',
				margin: '0 40px 0 0',
			},

			'.ss_desktop': {
				[`@media only screen and (max-width: ${slideOutToggleWidth})`]: {
					display: 'none',
				},
			},

			'.ss__search__content': {
				flex: '1 1 0%',
				padding: '0px 10px',
			},

			[`@media only screen and (max-width: ${slideOutToggleWidth})`]: {
				flexDirection: 'column',
			},

			'.ss__search__content__toolbar--top-toolbar': {
				display: 'flex',
				justifyContent: 'flex-end',
				margin: '10px 0px',
			},

			'.ss__layout__select': {
				float: 'left',
			},
		}),
};

export const Search = observer((properties: SearchProps): JSX.Element => {
	const globalTheme: Theme = useTheme();

	const defaultProps: Partial<SearchProps> = {
		mobileSidebarDisplayAt: '991px',
		layoutConfig: {
			options: [
				{
					label: '1 wide',
					value: '1 wide',
					icon: 'square',
					columns: 1,
				},
				{
					label: '2 wide',
					value: '2 wide',
					icon: {
						icon: 'layout-large',
					},
					columns: 2,
				},
				{
					label: '3 wide',
					value: '3 wide',
					icon: {
						icon: 'layout-grid',
					},
					columns: 3,
				},
				{
					label: '4 wide',
					value: '4 wide',
					columns: 4,
				},
				{
					label: 'list',
					value: 'list',
					icon: {
						icon: 'layout-list',
					},
					component: (props) => <Result {...props} controller={controller} layout={ResultsLayout.LIST} />,
					columns: 1,
				},
			],
		},
	};

	let props = mergeProps('search', globalTheme, defaultProps, properties);

	// handle responsive themes
	if (properties.theme?.responsive) {
		const breakpointsObj = buildThemeBreakpointsObject(properties.theme);
		const displaySettings = useDisplaySettings(breakpointsObj || {});
		props.theme = deepmerge(props?.theme || {}, displaySettings || {}, { arrayMerge: combineMerge });
		const realTheme = deepmerge(props.theme || {}, props.theme.components?.search?.theme || {});
		props = {
			...props,
			...props.theme.components?.search,
		};
		props.theme = realTheme;
	}

	const {
		disableStyles,
		className,
		controller,
		style,
		styleScript,
		hideSidebar,
		hideSearchHeader,
		hideMobileSidebar,
<<<<<<< HEAD
		layoutConfig,
		resultLayout,
=======
>>>>>>> b9eed38a
		hideMerchandisingBanners,
		toggleSidebarButtonText,
		hideTopToolbar,
		hideLayoutSelector,
		resultComponent,
		hideBottomToolBar,
		mobileSidebarDisplayAt,
	} = props;
	const store = controller.store;

	//get current layout from controller local storage
	let storedLayoutState: string | ListOption | null = controller.storage.get('currentLayoutState');
	if (storedLayoutState) {
		storedLayoutState = JSON.parse(storedLayoutState as string);

		layoutConfig?.options.map((option) => {
			if (option.label == (storedLayoutState as ListOption)!.label && option.component) {
				(storedLayoutState as ListOption)!.component = option.component;
			}
		});
	}

	let defaultLayout: ListOption = {
		label: '4 wide',
		value: '4 wide',
		columns: 4,
	};

	if (layoutConfig?.default) {
		if (typeof layoutConfig.default == 'string') {
			defaultLayout = layoutConfig.options.filter((option) => option.value == layoutConfig.default)[0];
		} else {
			defaultLayout = layoutConfig.default;
		}
	}

	const [layoutState, setLayoutState] = useState((storedLayoutState as ListOption) || defaultLayout);

	const subProps: SearchSubProps = {
		MobileSidebar: {
			// default props
			hidePerPage: true,
			hideSortBy: true,
			displayAt: mobileSidebarDisplayAt,
			// inherited props
			...defined({
				disableStyles,
			}),
			// component theme overrides
			theme: props?.theme,
		},
		Button: {
			// default props
			// inherited props
			...defined({
				disableStyles,
			}),
			// component theme overrides
			theme: props?.theme,
		},
		Toolbar: {
			// default props
			// inherited props
			...defined({
				disableStyles,
			}),
			// component theme overrides
			theme: props?.theme,
		},
		TopToolbar: {
			// default props
			hidefilterSummary: true,
			// inherited props
			...defined({
				disableStyles,
			}),
			// component theme overrides
			theme: props?.theme,
		},
		BottomToolbar: {
			// default props
			hidefilterSummary: true,
			hidePerPage: true,
			hideSortBy: true,
			// inherited props
			...defined({
				disableStyles,
			}),
			// component theme overrides
			theme: props?.theme,
		},
		Sidebar: {
			// default props
			hidePerPage: true,
			hideSortBy: true,
			// inherited props
			...defined({
				disableStyles,
			}),
			// component theme overrides
			theme: props?.theme,
		},
		SearchHeader: {
			// default props
			// inherited props
			...defined({
				disableStyles,
			}),
			// component theme overrides
			theme: props?.theme,
		},
		Results: {
			// default props
<<<<<<< HEAD
			resultLayout: resultLayout,
			resultComponent: layoutState ? layoutState.component : resultComponent,
			columns: layoutState ? layoutState.columns : 4,
=======
			resultComponent: resultComponent,
>>>>>>> b9eed38a
			// inherited props
			...defined({
				disableStyles,
			}),
			// component theme overrides
			theme: props?.theme,
		},
		NoResults: {
			// default props
			// inherited props
			...defined({
				disableStyles,
			}),
			// component theme overrides
			theme: props?.theme,
		},
		Banner: {
			// default props
			// inherited props
			...defined({
				disableStyles,
			}),
			// component theme overrides
			theme: props?.theme,
		},
	};

	const styling: { css?: StylingCSS } = {};
	const stylingProps = props;

	if (styleScript && !disableStyles) {
		styling.css = [styleScript(stylingProps), style];
	} else if (!disableStyles) {
		styling.css = [CSS.Search(stylingProps), style];
	} else if (style) {
		styling.css = [style];
	}

	const mobileMediaQuery = `(max-width: ${mobileSidebarDisplayAt})`;
	const isMobile = useMediaQuery(mobileMediaQuery);
	const merchandising = controller.store.merchandising;

	let hideLeftBanner;
	let hideHeaderBanner;
	let hideBannerBanner;
	let hideFooterBanner;

	if (hideMerchandisingBanners) {
		if (typeof hideMerchandisingBanners == 'boolean') {
			//hide all
			hideLeftBanner = true;
			hideHeaderBanner = true;
			hideBannerBanner = true;
			hideFooterBanner = true;
		} else if (typeof hideMerchandisingBanners == 'object') {
			hideMerchandisingBanners.map((type) => {
				if (type.toLowerCase() == 'banner') {
					hideBannerBanner = true;
				}
				if (type.toLowerCase() == 'header') {
					hideHeaderBanner = true;
				}
				if (type.toLowerCase() == 'footer') {
					hideFooterBanner = true;
				}
				if (type.toLowerCase() == 'left') {
					hideLeftBanner = true;
				}
			});
		}
	}

	const [sidebarOpenState, setSidebarOpenState] = useState(true);

	const changeLayout = (e: any, option?: ListOption) => {
		if (option) {
			//set current layout in controller local storage
			controller.storage.set('currentLayoutState', JSON.stringify(option));
			setLayoutState(option);
		}
	};

	return (
		<ThemeProvider theme={properties.theme || {}}>
			<CacheProvider>
				<div {...styling} className={classnames('ss__search', className)}>
					{!hideSidebar && !isMobile && (
						<div className="ss__search__sidebar-wrapper">
							{toggleSidebarButtonText ? (
								sidebarOpenState && (
									<Fragment>
										<Sidebar {...subProps.Sidebar} controller={controller} />
										{layoutConfig?.options && !hideLayoutSelector && store.pagination.totalResults > 0 && (
											<LayoutSelector
												selected={layoutState}
												onSelect={(e, option) => changeLayout(e, option as ListOption)}
												options={layoutConfig?.options}
											/>
										)}
										{!hideLeftBanner && <Banner content={merchandising.content} type={ContentType.LEFT} />}
									</Fragment>
								)
							) : (
								<Fragment>
									<Sidebar {...subProps.Sidebar} controller={controller} />
									{layoutConfig?.options && !hideLayoutSelector && store.pagination.totalResults > 0 && (
										<LayoutSelector
											selected={layoutState}
											onSelect={(e, option) => changeLayout(e, option as ListOption)}
											options={layoutConfig?.options}
										/>
									)}
									{!hideLeftBanner && <Banner content={merchandising.content} type={ContentType.LEFT} />}
								</Fragment>
							)}
						</div>
					)}
					<div className={classnames('ss__search__content')}>
						{!hideSearchHeader && <SearchHeader {...subProps.SearchHeader} controller={controller} />}

						{layoutConfig?.options && store.pagination.totalResults > 0 && !hideLayoutSelector && (
							<LayoutSelector
								selected={layoutState}
								onSelect={(e, option) => changeLayout(e, option as ListOption)}
								options={layoutConfig?.options}
							/>
						)}

						{!hideHeaderBanner && <Banner content={merchandising.content} type={ContentType.HEADER} />}
						{!hideBannerBanner && <Banner content={merchandising.content} type={ContentType.BANNER} />}

						{toggleSidebarButtonText && (
							<Button
								onClick={() => setSidebarOpenState(!sidebarOpenState)}
								className="ss__search__sidebar-wrapper-toggle"
								name={'search__sidebar-wrapper-toggle-button'}
								{...subProps.Button}
							>
								{toggleSidebarButtonText}
							</Button>
						)}

						{!hideTopToolbar && store.pagination.totalResults > 0 && (
							<Toolbar {...subProps.TopToolbar} className="ss__search__content__toolbar--top-toolbar" name={'topToolBar'} controller={controller} />
						)}

						{!hideMobileSidebar && <MobileSidebar controller={controller} {...subProps.MobileSidebar} />}

						<div className="clear"></div>

						{store.pagination.totalResults ? (
							<Results {...subProps.Results} controller={controller} breakpoints={{}} />
						) : (
							store.pagination.totalResults === 0 && <NoResults {...subProps.NoResults} controller={controller} />
						)}

						{!hideFooterBanner && <Banner content={merchandising.content} type={ContentType.FOOTER} />}

						<div className="clear"></div>

						{!hideBottomToolBar && store.pagination.totalResults > 0 && (
							<Toolbar
								{...subProps.BottomToolbar}
								name={'bottomToolBar'}
								className="ss__search__content__toolbar--bottom-toolbar"
								controller={controller}
							/>
						)}
					</div>
				</div>
			</CacheProvider>
		</ThemeProvider>
	);
});

// TODO: remove this
export const SearchTest = observer((properties: SearchProps): JSX.Element => {
	const globalTheme: Theme = useTheme();

	const defaultProps: Partial<SearchProps> = {
		mobileSidebarDisplayAt: '991px',
	};

	let props = mergeProps('search', globalTheme, defaultProps, properties);

	// handle responsive themes
	if (properties.theme?.responsive) {
		const breakpointsObj = buildThemeBreakpointsObject(properties.theme);
		const displaySettings = useDisplaySettings(breakpointsObj || {});
		props.theme = deepmerge(props?.theme || {}, displaySettings || {}, { arrayMerge: combineMerge });
		const realTheme = deepmerge(props.theme || {}, props.theme.components?.search?.theme || {});
		props = {
			...props,
			...props.theme.components?.search,
		};
		props.theme = realTheme;
	}

	const {
		disableStyles,
		className,
		controller,
		style,
		styleScript,
		hideSidebar,
		hideSearchHeader,
		hideMobileSidebar,
		hideMerchandisingBanners,
		toggleSidebarButtonText,
		hideTopToolbar,
		resultComponent,
		hideBottomToolBar,
		mobileSidebarDisplayAt,
	} = props;
	const store = controller.store;

	const subProps: SearchSubProps = {
		MobileSidebar: {
			// default props
			hidePerPage: true,
			hideSortBy: true,
			displayAt: mobileSidebarDisplayAt,
			// inherited props
			...defined({
				disableStyles,
			}),
			// component theme overrides
			theme: props?.theme,
		},
		Button: {
			// default props
			// inherited props
			...defined({
				disableStyles,
			}),
			// component theme overrides
			theme: props?.theme,
		},
		Toolbar: {
			// default props
			// inherited props
			...defined({
				disableStyles,
			}),
			// component theme overrides
			theme: props?.theme,
		},
		TopToolbar: {
			// default props
			hidefilterSummary: true,
			// inherited props
			...defined({
				disableStyles,
			}),
			// component theme overrides
			theme: props?.theme,
		},
		BottomToolbar: {
			// default props
			hidefilterSummary: true,
			hidePerPage: true,
			hideSortBy: true,
			// inherited props
			...defined({
				disableStyles,
			}),
			// component theme overrides
			theme: props?.theme,
		},
		Sidebar: {
			// default props
			hidePerPage: true,
			hideSortBy: true,
			// inherited props
			...defined({
				disableStyles,
			}),
			// component theme overrides
			theme: props?.theme,
		},
		SearchHeader: {
			// default props
			// inherited props
			...defined({
				disableStyles,
			}),
			// component theme overrides
			theme: props?.theme,
		},
		Results: {
			// default props
			resultComponent: resultComponent,
			// inherited props
			...defined({
				disableStyles,
			}),
			// component theme overrides
			theme: props?.theme,
		},
		NoResults: {
			// default props
			// inherited props
			...defined({
				disableStyles,
			}),
			// component theme overrides
			theme: props?.theme,
		},
		Banner: {
			// default props
			// inherited props
			...defined({
				disableStyles,
			}),
			// component theme overrides
			theme: props?.theme,
		},
	};

	const styling: { css?: StylingCSS } = {};
	const stylingProps = props;

	if (styleScript && !disableStyles) {
		styling.css = [styleScript(stylingProps), style];
	} else if (!disableStyles) {
		styling.css = [CSS.Search(stylingProps), style];
	} else if (style) {
		styling.css = [style];
	}

	const mobileMediaQuery = `(max-width: ${mobileSidebarDisplayAt})`;
	const isMobile = useMediaQuery(mobileMediaQuery);
	const merchandising = controller.store.merchandising;

	let hideLeftBanner;
	let hideHeaderBanner;
	let hideBannerBanner;
	let hideFooterBanner;

	if (hideMerchandisingBanners) {
		if (typeof hideMerchandisingBanners == 'boolean') {
			//hide all
			hideLeftBanner = true;
			hideHeaderBanner = true;
			hideBannerBanner = true;
			hideFooterBanner = true;
		} else if (typeof hideMerchandisingBanners == 'object') {
			hideMerchandisingBanners.map((type) => {
				if (type.toLowerCase() == 'banner') {
					hideBannerBanner = true;
				}
				if (type.toLowerCase() == 'header') {
					hideHeaderBanner = true;
				}
				if (type.toLowerCase() == 'footer') {
					hideFooterBanner = true;
				}
				if (type.toLowerCase() == 'left') {
					hideLeftBanner = true;
				}
			});
		}
	}

	const [sidebarOpenState, setSidebarOpenState] = useState(true);

	return (
		<ThemeProvider theme={properties.theme || {}}>
			<CacheProvider>
				<div {...styling} className={classnames('ss__search', className)}>
					{!hideSidebar && !isMobile && (
						<div className="ss__search__sidebar-wrapper">
							{toggleSidebarButtonText ? (
								sidebarOpenState && (
									<Fragment>
										<Sidebar {...subProps.Sidebar} controller={controller} />
										{!hideLeftBanner && <Banner content={merchandising.content} type={ContentType.LEFT} />}
									</Fragment>
								)
							) : (
								<Fragment>
									<Sidebar {...subProps.Sidebar} controller={controller} />
									{!hideLeftBanner && <Banner content={merchandising.content} type={ContentType.LEFT} />}
								</Fragment>
							)}
						</div>
					)}
					<div className={classnames('ss__search__content')}>
						<h3>This is SearchTest</h3>
						{!hideSearchHeader && <SearchHeader {...subProps.SearchHeader} controller={controller} />}

						{!hideHeaderBanner && <Banner content={merchandising.content} type={ContentType.HEADER} />}
						{!hideBannerBanner && <Banner content={merchandising.content} type={ContentType.BANNER} />}

						{toggleSidebarButtonText && (
							<Button
								onClick={() => setSidebarOpenState(!sidebarOpenState)}
								className="ss__search__sidebar-wrapper-toggle"
								name={'search__sidebar-wrapper-toggle-button'}
								{...subProps.Button}
							>
								{toggleSidebarButtonText}
							</Button>
						)}

						{!hideTopToolbar && store.pagination.totalResults > 0 && (
							<Toolbar {...subProps.TopToolbar} className="ss__search__content__toolbar--topToolBar" name={'topToolBar'} controller={controller} />
						)}

						{!hideMobileSidebar && <MobileSidebar controller={controller} {...subProps.MobileSidebar} />}

						<div className="clear"></div>

						{store.pagination.totalResults ? (
							<Results {...subProps.Results} controller={controller} breakpoints={{}} />
						) : (
							store.pagination.totalResults === 0 && <NoResults {...subProps.NoResults} controller={controller} />
						)}

						{!hideFooterBanner && <Banner content={merchandising.content} type={ContentType.FOOTER} />}

						<div className="clear"></div>

						{!hideBottomToolBar && store.pagination.totalResults > 0 && (
							<Toolbar
								{...subProps.BottomToolbar}
								name={'bottomToolBar'}
								className="ss__search__content__toolbar--bottomToolBar"
								controller={controller}
							/>
						)}
					</div>
				</div>
			</CacheProvider>
		</ThemeProvider>
	);
});

//todo improve the controller spreading here..
export interface SearchProps extends ComponentProps {
	controller: SearchController;
	mobileSidebarDisplayAt?: string;
	resultComponent?: ResultComponent;
	hideSidebar?: boolean;
	hideMobileSidebar?: boolean;
	hideSearchHeader?: boolean;
	hideTopToolbar?: boolean;
	hideBottomToolBar?: boolean;
	hideMerchandisingBanners?: boolean | string[];
	toggleSidebarButtonText?: string;
	hideLayoutSelector?: boolean;
	layoutConfig?: layoutConfig;
}

export type layoutConfig = {
	options: ListOption[];
	default?: ListOption | string;
};

interface SearchSubProps {
	Results: Partial<ResultsProps>;
	NoResults: Partial<NoResultsProps>;
	Sidebar: Partial<SidebarProps>;
	TopToolbar: Partial<ToolbarProps>;
	BottomToolbar: Partial<ToolbarProps>;
	Toolbar: Partial<ToolbarProps>;
	SearchHeader: Partial<SearchHeaderProps>;
	MobileSidebar: Partial<MobileSidebarProps>;
	Button: Partial<ButtonProps>;
	Banner: Partial<BannerProps>;
}<|MERGE_RESOLUTION|>--- conflicted
+++ resolved
@@ -132,11 +132,7 @@
 		hideSidebar,
 		hideSearchHeader,
 		hideMobileSidebar,
-<<<<<<< HEAD
 		layoutConfig,
-		resultLayout,
-=======
->>>>>>> b9eed38a
 		hideMerchandisingBanners,
 		toggleSidebarButtonText,
 		hideTopToolbar,
@@ -250,13 +246,8 @@
 		},
 		Results: {
 			// default props
-<<<<<<< HEAD
-			resultLayout: resultLayout,
 			resultComponent: layoutState ? layoutState.component : resultComponent,
 			columns: layoutState ? layoutState.columns : 4,
-=======
-			resultComponent: resultComponent,
->>>>>>> b9eed38a
 			// inherited props
 			...defined({
 				disableStyles,
