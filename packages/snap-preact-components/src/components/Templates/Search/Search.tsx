/** @jsx jsx */
import { h } from 'preact';

import { observer } from 'mobx-react-lite';
import { jsx, css } from '@emotion/react';

import classnames from 'classnames';

import type { SearchController } from '@searchspring/snap-controller';

import { Results, ResultsProps } from '../../Organisms/Results';
import { combineMerge, defined, mergeProps } from '../../../utilities';
import { ComponentProps, StylingCSS } from '../../../types';
import { Theme, useTheme, CacheProvider, ThemeProvider } from '../../../providers';
import { Sidebar, SidebarProps } from '../../Organisms/Sidebar';
import { Toolbar, ToolbarProps } from '../../Organisms/Toolbar';
import { SearchHeader, SearchHeaderProps } from '../../Atoms/SearchHeader';
import { NoResults, NoResultsProps } from '../../Atoms/NoResults';
import { ResultLayoutTypes } from '../../Layouts/ResultLayout';
import { buildThemeBreakpointsObject, useDisplaySettings, useMediaQuery } from '../../../hooks';
import deepmerge from 'deepmerge';
import { MobileSidebar, MobileSidebarProps } from '../../Organisms/MobileSidebar';

const CSS = {
	Search: ({ slideOutToggleWidth }: Partial<SearchProps>) =>
		css({
			display: 'flex',
			minHeight: '600px',

			'.ss__search__sidebar': {
				flex: '0 1 auto',
				width: '250px',
				margin: '0 40px 0 0',
			},

			'.ss_desktop': {
				[`@media only screen and (max-width: ${slideOutToggleWidth})`]: {
					display: 'none',
				},
			},

			'.ss__search__content': {
				flex: '1 1 0%',
			},

			[`@media only screen and (max-width: ${slideOutToggleWidth})`]: {
				flexDirection: 'column',
			},
		}),
};

export const Search = observer((properties: SearchProps): JSX.Element => {
	const globalTheme: Theme = useTheme();

	const defaultProps: Partial<SearchProps> = {
		slideOutToggleWidth: '991px',
	};

	let props = mergeProps('search', globalTheme, defaultProps, properties);

	// handle responsive themes
	if (properties.theme?.responsive) {
		const breakpointsObj = buildThemeBreakpointsObject(properties.theme);
		const displaySettings = useDisplaySettings(breakpointsObj || {});
		props.theme = deepmerge(props?.theme || {}, displaySettings || {}, { arrayMerge: combineMerge });
		const realTheme = deepmerge(props.theme || {}, props.theme.components?.search?.theme || {});
		props = {
			...props,
			...props.theme.components?.search,
		};
		props.theme = realTheme;
	}

<<<<<<< HEAD
	const { disableStyles, className, controller, style, styleScript, hideSidebar, resultLayout, hidetopToolBar, hideBottomToolBar } = props;
	const slideOutToggleWidth: string = props.slideOutToggleWidth!;
=======
	const { disableStyles, className, controller, styleScript, hideSidebar, resultLayout, hidetopToolBar, hideBottomToolBar } = props;
	const style: any = props.style;
>>>>>>> 18056638
	const store = controller.store;

	const subProps: SearchSubProps = {
		MobileSidebar: {
			// default props
			hidePerPage: true,
			hideSortBy: true,
			displayAt: slideOutToggleWidth,
			// inherited props
			...defined({
				disableStyles,
			}),
			// component theme overrides
			theme: props?.theme,
		},
		TopToolbar: {
			// default props
			hidefilterSummary: true,
			// inherited props
			...defined({
				disableStyles,
			}),
			// component theme overrides
			theme: props?.theme,
		},
		BottomToolbar: {
			// default props
			hidefilterSummary: true,
			hidePerPage: true,
			hideSortBy: true,
			// inherited props
			...defined({
				disableStyles,
			}),
			// component theme overrides
			theme: props?.theme,
		},
		Sidebar: {
			// default props
			hidePerPage: true,
			hideSortBy: true,
			// inherited props
			...defined({
				disableStyles,
			}),
			// component theme overrides
			theme: props?.theme,
		},
		SearchHeader: {
			// default props
			// inherited props
			...defined({
				disableStyles,
			}),
			// component theme overrides
			theme: props?.theme,
		},
		Results: {
			// default props
			resultLayout: resultLayout,
			// inherited props
			...defined({
				disableStyles,
			}),
			// component theme overrides
			theme: props?.theme,
		},
		NoResults: {
			// default props
			// inherited props
			...defined({
				disableStyles,
			}),
			// component theme overrides
			theme: props?.theme,
		},
	};

	const styling: { css?: StylingCSS } = {};
	const stylingProps = { ...props };

	if (styleScript && !disableStyles) {
		styling.css = [styleScript(stylingProps), style];
	} else if (!disableStyles) {
		styling.css = [CSS.Search(stylingProps), style];
	} else if (style) {
		styling.css = [style];
	}

<<<<<<< HEAD
=======
	// add styleScript to styling
	if (styleScript) {
		styling.css = styling.css || [];
		styling.css.push(styleScript(props));
	}

	const mobileMediaQuery = `(max-width: ${slideOutToggleWidth})`;
	const isMobile = useMediaQuery(mobileMediaQuery);

>>>>>>> 18056638
	return (
		<ThemeProvider theme={properties.theme || {}}>
			<CacheProvider>
				<div {...styling} className={classnames('ss__search', className)}>
					<div className="ss__search__sidebar-wrapper">
						{!hideSidebar && !isMobile && <Sidebar {...subProps.Sidebar} controller={controller} />}

						<MobileSidebar controller={controller} {...subProps.MobileSidebar} />
					</div>
					<div className={classnames('ss__search__content')}>
						{/* do we want this? */}
						{/* <LoadingBar {...subProps.LoadingBar} active={store.loading} /> */}

						<SearchHeader {...subProps.SearchHeader} controller={controller} />

						{!hidetopToolBar && store.pagination.totalResults > 0 && <Toolbar {...subProps.TopToolbar} name={'topToolBar'} controller={controller} />}

						<div className="clear"></div>

						{store.pagination.totalResults ? (
							<Results {...subProps.Results} controller={controller} breakpoints={{}} />
						) : (
							store.pagination.totalResults === 0 && <NoResults {...subProps.NoResults} controller={controller} />
						)}

						<div className="clear"></div>

						{!hideBottomToolBar && store.pagination.totalResults > 0 && (
							<Toolbar {...subProps.BottomToolbar} name={'bottomToolBar'} controller={controller} />
						)}
					</div>
				</div>
			</CacheProvider>
		</ThemeProvider>
	);
});

//todo improve the controller spreading here..
export interface SearchProps extends ComponentProps {
	controller: SearchController;
	slideOutToggleWidth?: string;
	resultLayout?: ResultLayoutTypes;
	hideSidebar?: boolean;
	hidetopToolBar?: boolean;
	hideBottomToolBar?: boolean;
}

interface SearchSubProps {
	Results: Partial<ResultsProps>;
	NoResults: Partial<NoResultsProps>;
	Sidebar: Partial<SidebarProps>;
	TopToolbar: Partial<ToolbarProps>;
	BottomToolbar: Partial<ToolbarProps>;
	SearchHeader: Partial<SearchHeaderProps>;
	MobileSidebar: Partial<MobileSidebarProps>;
}<|MERGE_RESOLUTION|>--- conflicted
+++ resolved
@@ -71,13 +71,18 @@
 		props.theme = realTheme;
 	}
 
-<<<<<<< HEAD
-	const { disableStyles, className, controller, style, styleScript, hideSidebar, resultLayout, hidetopToolBar, hideBottomToolBar } = props;
-	const slideOutToggleWidth: string = props.slideOutToggleWidth!;
-=======
-	const { disableStyles, className, controller, styleScript, hideSidebar, resultLayout, hidetopToolBar, hideBottomToolBar } = props;
-	const style: any = props.style;
->>>>>>> 18056638
+	const {
+		disableStyles,
+		className,
+		controller,
+		style,
+		styleScript,
+		hideSidebar,
+		resultLayout,
+		hidetopToolBar,
+		hideBottomToolBar,
+		slideOutToggleWidth,
+	} = props;
 	const store = controller.store;
 
 	const subProps: SearchSubProps = {
@@ -167,18 +172,9 @@
 		styling.css = [style];
 	}
 
-<<<<<<< HEAD
-=======
-	// add styleScript to styling
-	if (styleScript) {
-		styling.css = styling.css || [];
-		styling.css.push(styleScript(props));
-	}
-
 	const mobileMediaQuery = `(max-width: ${slideOutToggleWidth})`;
 	const isMobile = useMediaQuery(mobileMediaQuery);
 
->>>>>>> 18056638
 	return (
 		<ThemeProvider theme={properties.theme || {}}>
 			<CacheProvider>
