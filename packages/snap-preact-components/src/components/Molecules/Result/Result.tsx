--- conflicted
+++ resolved
@@ -171,21 +171,13 @@
 										<Price {...subProps.price} value={core.msrp} lineThrough={true} />
 										&nbsp;
 										<Price {...subProps.price} value={core.price} />
-<<<<<<< HEAD
 									</>
 								) : (
 									<Price {...subProps.price} value={core.price} />
 								)}
 							</div>
 						)}
-						{detailSlot && cloneElement(detailSlot, { result })}
-=======
-									)}
-								</div>
-							)}
-							{cloneWithProps(detailSlot, { result })}
-						</div>
->>>>>>> ae06ba6d
+						{cloneWithProps(detailSlot, { result })}
 					</div>
 				</article>
 			</CacheProvider>
