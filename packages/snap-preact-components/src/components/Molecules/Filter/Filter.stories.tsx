import { h } from 'preact';

import { ArgsTable, PRIMARY_STORY } from '@storybook/addon-docs/blocks';

import { Filter, FilterProps } from './Filter';
import { iconPaths } from '../../Atoms/Icon/paths';
import { componentArgs } from '../../../utilities';
import { Snapify } from '../../../utilities/snapify';
import { FacetType } from '../../../types';
import Readme from '../Filter/readme.md';
import { SearchController } from '@searchspring/snap-controller';

import { SearchRequestModelFilterValue } from '@searchspring/snapi-types';

export default {
	title: `Molecules/Filter`,
	component: Filter,
	parameters: {
		docs: {
			page: () => (
				<div>
					<Readme />
					<ArgsTable story={PRIMARY_STORY} />
				</div>
			),
		},
	},
	argTypes: {
		facetLabel: {
			description: 'Filter field',
			table: {
				type: {
					summary: 'string',
				},
			},
			control: { type: 'text' },
		},
		valueLabel: {
			description: 'Filter value',
			type: { required: true },
			table: {
				type: {
					summary: 'string',
				},
			},
			control: { type: 'text' },
		},
		url: {
			description: 'URL translator object',
			table: {
				type: {
					summary: 'object',
				},
			},
			control: { type: 'object' },
		},
		hideFacetLabel: {
			description: 'Hide facet label',
			table: {
				type: {
					summary: 'boolean',
				},
				defaultValue: { summary: false },
			},
			control: 'boolean',
		},
		separator: {
			defaultValue: ':',
			description: 'Filter delimiter',
			table: {
				type: {
					summary: 'string',
				},
			},
			control: { type: 'text' },
		},
		icon: {
			defaultValue: 'close-thin',
			description: 'Icon name',
			table: {
				type: {
					summary: 'string',
				},
				defaultValue: { summary: 'close-thin' },
			},
			control: {
				type: 'select',
				options: [...Object.keys(iconPaths)],
			},
		},
		onClick: {
			description: 'Facet option click event handler',
			table: {
				type: {
					summary: 'function',
				},
			},
			action: 'onClick',
		},
		...componentArgs,
	},
};

const snapInstance = Snapify.search({
	id: 'Filter',
	globals: {
		siteId: '8uyt2m',
		filters: [
			{
				type: 'value',
				field: 'color_family',
				value: 'Blue',
			} as SearchRequestModelFilterValue,
		],
	},
});

<<<<<<< HEAD
export const Default = (args: FilterProps, { loaded: { controller } }: { loaded: { controller: SearchController } }) => (
=======
const Template = (args: FilterProps, { loaded: { controller } }) => (
>>>>>>> 3027b12b
	<Filter
		{...args}
		facetLabel={controller?.store?.facets.filter((facet) => facet.type === FacetType.VALUE).shift().label}
		valueLabel={
			controller?.store?.facets
				.filter((facet) => facet.type === FacetType.VALUE)
				.shift()
				.values.shift().value
		}
	/>
);

Default.loaders = [
	async () => {
		await snapInstance.search();
		return {
			controller: snapInstance,
		};
	},
];

export const NoFacetLabel = (args: FilterProps, { loaded: { controller } }: { loaded: { controller: SearchController } }) => (
	<Filter
		{...args}
		facetLabel={controller?.store?.facets.filter((facet) => facet.type === FacetType.VALUE).shift().label}
		valueLabel={
			controller?.store?.facets
				.filter((facet) => facet.type === FacetType.VALUE)
				.shift()
				.values.shift().value
		}
	/>
);

NoFacetLabel.loaders = [
	async () => {
		await snapInstance.search();
		return {
			controller: snapInstance,
		};
	},
];
NoFacetLabel.args = {
	hideFacetLabel: true,
};<|MERGE_RESOLUTION|>--- conflicted
+++ resolved
@@ -115,11 +115,7 @@
 	},
 });
 
-<<<<<<< HEAD
 export const Default = (args: FilterProps, { loaded: { controller } }: { loaded: { controller: SearchController } }) => (
-=======
-const Template = (args: FilterProps, { loaded: { controller } }) => (
->>>>>>> 3027b12b
 	<Filter
 		{...args}
 		facetLabel={controller?.store?.facets.filter((facet) => facet.type === FacetType.VALUE).shift().label}
