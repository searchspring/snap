/** @jsx jsx */
import { h, Fragment } from 'preact';
import { observer } from 'mobx-react-lite';
import { jsx, css } from '@emotion/react';
import classnames from 'classnames';

import { Theme, useTheme, CacheProvider } from '../../../providers';
import { defined, mergeProps } from '../../../utilities';
import { ComponentProps, StylingCSS } from '../../../types';
import { Select, SelectProps } from '../Select';
import { SearchSortingStore } from '@searchspring/snap-store-mobx';
import type { SearchController } from '@searchspring/snap-controller';
import { RadioList, RadioListProps } from '../RadioList';
import { List, ListProps } from '../List';

const CSS = {
	sortBy: ({}: Partial<SortByProps>) => css({}),
};

export const SortBy = observer((properties: SortByProps): JSX.Element => {
	const globalTheme: Theme = useTheme();

	const defaultProps: Partial<SortByProps> = {
		label: 'Sort By',
		type: 'dropdown',
	};

	const props = mergeProps('sortBy', globalTheme, defaultProps, properties);

	const { sorting, type, controller, label, disableStyles, className, style, styleScript } = props;

	const store = sorting || controller?.store?.sorting;

	const subProps: SelectSubProps = {
		Select: {
			// global theme
			...globalTheme?.components?.select,
			// inherited props
			...defined({
				disableStyles,
			}),
			// component theme overrides
			theme: props?.theme,
		},
		RadioList: {
			// global theme
			...globalTheme?.components?.radioList,
			// inherited props
			...defined({
				disableStyles,
			}),
			// component theme overrides
			theme: props?.theme,
		},
		List: {
			multiSelect: false,
<<<<<<< HEAD
=======
			hideOptionCheckboxes: true,
			horizontal: true,
>>>>>>> 83d8aa52
			// global theme
			...globalTheme?.components?.list,
			// inherited props
			...defined({
				disableStyles,
			}),
			// component theme overrides
			theme: props?.theme,
		},
	};

	const styling: { css?: StylingCSS } = {};
	const stylingProps = props;

	if (styleScript && !disableStyles) {
		styling.css = [styleScript(stylingProps), style];
	} else if (!disableStyles) {
		styling.css = [CSS.sortBy(stylingProps), style];
	} else if (style) {
		styling.css = [style];
	}

	// options can be an Array or ObservableArray - but should have length
	return store?.current && typeof store?.options == 'object' && store.options?.length ? (
		<CacheProvider>
			{type?.toLowerCase() == 'dropdown' && (
				<Select
					{...styling}
					className={classnames('ss__sortby__select', className)}
					{...subProps.Select}
					label={label}
					options={store.options}
					selected={store.current}
					onSelect={(e, selection) => {
						selection?.url.go();
					}}
				/>
			)}

			{type?.toLowerCase() == 'list' && (
				<List
					{...styling}
					className={classnames('ss__sortby__list', className)}
					{...subProps.List}
					options={store.options}
					selected={store.current.value}
					titleText={label}
					onSelect={(e, selection) => {
						selection?.url.go();
					}}
				/>
			)}

			{type?.toLowerCase() == 'radio' && (
				<RadioList
					{...styling}
					className={classnames('ss__sortby__radioList', className)}
					{...subProps.RadioList}
					options={store.options}
					selected={store.current.value}
					titleText={label}
					onSelect={(e, selection) => {
						selection?.url.go();
					}}
				/>
			)}
		</CacheProvider>
	) : (
		<Fragment></Fragment>
	);
});

interface SelectSubProps {
	Select: Partial<SelectProps>;
	RadioList: Partial<RadioListProps>;
	List: Partial<ListProps>;
}

export interface SortByProps extends ComponentProps {
	sorting?: SearchSortingStore;
	controller?: SearchController;
	label?: string;
	type?: 'dropdown' | 'list' | 'radio';
}<|MERGE_RESOLUTION|>--- conflicted
+++ resolved
@@ -54,11 +54,8 @@
 		},
 		List: {
 			multiSelect: false,
-<<<<<<< HEAD
-=======
 			hideOptionCheckboxes: true,
 			horizontal: true,
->>>>>>> 83d8aa52
 			// global theme
 			...globalTheme?.components?.list,
 			// inherited props
