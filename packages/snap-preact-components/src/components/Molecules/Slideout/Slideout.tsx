/** @jsx jsx */
import { h, Fragment } from 'preact';
import { useState } from 'preact/hooks';

import { jsx, css } from '@emotion/react';
import classnames from 'classnames';

import { defined, cloneWithProps } from '../../../utilities';
import { Theme, useTheme, CacheProvider } from '../../../providers';
import { ComponentProps } from '../../../types';
import { useMediaQuery } from '../../../hooks';
import { Overlay, OverlayProps } from '../../Atoms/Overlay';

const CSS = {
	slideout: ({ isActive, width, transitionSpeed, slideDirection }) =>
		//@ts-ignore
		css({
			display: 'block',
			position: 'fixed',
			transition: `${slideDirection ? slideDirection : 'left'} ${transitionSpeed}`,
			left: slideDirection == 'left' ? (isActive ? '0' : `-${width}`) : slideDirection != 'right' ? '0' : 'initial',
			right: slideDirection == 'right' ? (isActive ? '0' : `-${width}`) : 'initial',
			bottom: slideDirection == 'bottom' ? (isActive ? '0' : `-100vh`) : 'initial',
			top: slideDirection == 'top' ? (isActive ? '0' : `-100vh`) : slideDirection == 'bottom' ? 'initial' : '0',
			height: '100%',
			zIndex: '10004',
			width: '90%',
			maxWidth: width,
			padding: '10px',
			background: '#fff',
			boxSizing: 'border-box',
			overflowY: 'auto',
		}),
};

export function Slideout(properties: SlideoutProps): JSX.Element {
	const globalTheme: Theme = useTheme();

	const props: SlideoutProps = {
		// default props
		active: false,
		displayAt: '',
		slideDirection: 'left',
		width: '300px',
		buttonContent: 'click me',
		overlayColor: 'rgba(0,0,0,0.8)',
		transitionSpeed: '0.25s',
		// global theme
		...globalTheme?.components?.slideout,
		// props
		...properties,
		...properties.theme?.components?.slideout,
	};

	const { children, active, buttonContent, width, displayAt, transitionSpeed, overlayColor, slideDirection, disableStyles, className, style } = props;

	const subProps: SlideoutSubProps = {
		overlay: {
			// default props
			className: 'ss__slideout__overlay',
			// global theme
			...globalTheme?.components?.overlay,
			// inherited props
			...defined({
				disableStyles,
				color: overlayColor,
				transitionSpeed,
			}),
			// component theme overrides
			...props.theme?.components?.overlay,
		},
	};

	// state
	const [isActive, setActive] = useState(active);
	const toggleActive = () => {
		setActive(!isActive);
		document.body.style.overflow = isActive ? 'hidden' : '';
	};
	const isVisible = useMediaQuery(displayAt, () => {
		document.body.style.overflow = '';
	});
	document.body.style.overflow = isVisible && isActive ? 'hidden' : '';

	const styling: { css?: any } = {};
	if (!disableStyles) {
		styling.css = [CSS.slideout({ isActive, width, transitionSpeed, slideDirection }), style];
	} else if (style) {
		styling.css = [style];
	}
	return (
		isVisible && (
			<CacheProvider>
				{buttonContent && (
					<div className="ss__slideout__button" onClick={() => toggleActive()}>
						{buttonContent}
					</div>
				)}

<<<<<<< HEAD
				<div className={classnames('ss__slideout', className)} {...styling}>
=======
				<div
					className={classnames('ss__slideout', className, { 'ss__slideout--active': isActive })}
					css={!disableStyles && CSS.slideout({ isActive, width, transitionSpeed, slideDirection, style })}
				>
>>>>>>> c98c6ff5
					{cloneWithProps(children, { toggleActive, active: isActive })}
				</div>
				<Overlay {...subProps.overlay} active={isActive} onClick={toggleActive} />
			</CacheProvider>
		)
	);
}

export interface SlideoutProps extends ComponentProps {
	children?: JSX.Element;
	active: boolean;
	buttonContent?: string | JSX.Element;
	width?: string;
	displayAt?: string;
	transitionSpeed?: string;
	overlayColor?: string;
	slideDirection?: SlideDirectionType;
}

type SlideDirectionType = 'top' | 'right' | 'bottom' | 'left';
interface SlideoutSubProps {
	overlay: OverlayProps;
}<|MERGE_RESOLUTION|>--- conflicted
+++ resolved
@@ -97,14 +97,7 @@
 					</div>
 				)}
 
-<<<<<<< HEAD
-				<div className={classnames('ss__slideout', className)} {...styling}>
-=======
-				<div
-					className={classnames('ss__slideout', className, { 'ss__slideout--active': isActive })}
-					css={!disableStyles && CSS.slideout({ isActive, width, transitionSpeed, slideDirection, style })}
-				>
->>>>>>> c98c6ff5
+				<div className={classnames('ss__slideout', className, { 'ss__slideout--active': isActive })} {...styling}>
 					{cloneWithProps(children, { toggleActive, active: isActive })}
 				</div>
 				<Overlay {...subProps.overlay} active={isActive} onClick={toggleActive} />
