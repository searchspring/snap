import { h } from 'preact';

import { render } from '@testing-library/preact';
import userEvent from '@testing-library/user-event';

import { Slideout, SlideDirectionType } from './Slideout';
import { ThemeProvider } from '../../../providers';

describe('Slideout Component', () => {
	beforeEach(() => {
		Object.defineProperty(window, 'matchMedia', {
			writable: true,
			value: jest.fn().mockImplementation((query) => ({
				matches: true,
				media: query,
				onchange: null,
				addListener: jest.fn(), // Deprecated
				removeListener: jest.fn(), // Deprecated
				addEventListener: jest.fn(),
				removeEventListener: jest.fn(),
				dispatchEvent: jest.fn(),
			})),
		});
	});

	const theme = {
		components: {
			slideout: {
				width: '550px',
			},
		},
	};

	it('renders and is visible', () => {
		const args = {
			active: true,
		};
		const rendered = render(<Slideout {...args} />);
		const slideoutElement = rendered.container.querySelector('.ss__slideout')!;
		const styles = getComputedStyle(slideoutElement);
		expect(slideoutElement).toBeInTheDocument();
		expect(styles.left).toBe('0px');
	});

	it('is not visible', () => {
		const args = {
			active: false,
		};
		const rendered = render(<Slideout {...args} />);
		const slideoutElement = rendered.container.querySelector('.ss__slideout')!;
		const styles = getComputedStyle(slideoutElement);
		expect(styles.left).toBe('-300px');
		expect(styles.left).not.toBe('0px');
	});

	it('has custom width', () => {
		const args = {
			active: false,
			width: '400px',
		};
		const rendered = render(<Slideout {...args} />);
		const slideoutElement = rendered.container.querySelector('.ss__slideout')!;
		const styles = getComputedStyle(slideoutElement);
		expect(styles.maxWidth).toBe(args.width);
	});

	it('has custom displayAtWidth', () => {
		const args = {
			active: false,
			width: '400px',
			displayAt: '(min-width: 600px)',
		};
		const rendered = render(<Slideout {...args} />);
		const slideoutElement = rendered.container.querySelector('.ss__slideout');
		expect(slideoutElement).toBeInTheDocument();
	});

	it('does not render if matchMedia returns false', () => {
		Object.defineProperty(window, 'matchMedia', {
			writable: true,
			value: jest.fn().mockImplementation((query) => ({
				matches: false, // return false
				media: query,
				onchange: null,
				addListener: jest.fn(), // Deprecated
				removeListener: jest.fn(), // Deprecated
				addEventListener: jest.fn(),
				removeEventListener: jest.fn(),
				dispatchEvent: jest.fn(),
			})),
		});
		const args = {
			active: false,
		};
		const rendered = render(<Slideout {...args} />);
		const slideoutElement = rendered.container.querySelector('.ss__slideout');
		expect(slideoutElement).not.toBeInTheDocument();
	});

	it('displays overlay', () => {
		const args = {
			active: true,
		};
		const rendered = render(<Slideout {...args} />);
		const overlayElement = rendered.container.querySelector('.ss__overlay.ss__overlay--active');
		expect(overlayElement).toBeInTheDocument();
	});

	it('hides overlay when inactive', () => {
		const args = {
			active: false,
		};
		const rendered = render(<Slideout {...args} />);
		const overlayElement = rendered.container.querySelector('.ss__overlay.ss__overlay--active');
		expect(overlayElement).not.toBeInTheDocument();
	});

	it('has custom overlay color', () => {
		const args = {
			active: true,
			overlayColor: 'rgba(0, 0, 0, 0.1)',
		};
		const rendered = render(<Slideout {...args} />);
		const overlayElement = rendered.container.querySelector('.ss__overlay.ss__overlay--active')!;
		const styles = getComputedStyle(overlayElement);
		expect(styles.background).toBe(args.overlayColor);
	});

	it('can set custom slideDirection', () => {
		const args = {
			active: true,
			slideDirection: 'right' as SlideDirectionType,
		};
		const rendered = render(<Slideout {...args} />);
		const overlayElement = rendered.container.querySelector('.ss__slideout.ss__slideout--active')!;
		const styles = getComputedStyle(overlayElement);
		expect(styles.right).toBe('0px');
		expect(styles.left).toBe('');
	});

	it('can set custom transitionSpeed', () => {
		const args = {
			active: true,
			transitionSpeed: '0.55s',
		};
		const rendered = render(<Slideout {...args} />);
		const overlayElement = rendered.container.querySelector('.ss__slideout.ss__slideout--active')!;
		const styles = getComputedStyle(overlayElement);
		expect(styles.transition).toBe(`left ${args.transitionSpeed}`);
	});

	it('renders a wrapper element with classname', () => {
		const args = {
			active: true,
			buttonContent: 'click me',
		};
		const rendered = render(<Slideout {...args} />);

		const buttonElement = rendered.container.querySelector('.ss__slideout__button');
		expect(buttonElement).toBeInTheDocument();
		expect(buttonElement).toHaveTextContent(args.buttonContent);
	});

	it('does not render a wrapper element when using "noButtonWrapper" prop', () => {
		const args = {
			noButtonWrapper: true,
			className: 'clickit',
			buttonContent: <div>click me</div>,
		};
		const rendered = render(<Slideout {...args} />);

		const buttonWrapperElement = rendered.container.querySelector('.ss__slideout__button');
		const buttonElement = rendered.container.querySelector(`.${args.className}`);
		expect(buttonWrapperElement).not.toBeInTheDocument();
		expect(buttonElement).toBeInTheDocument();
	});

	it('toggles the "ss__slideout--active" class when the button is clicked', async () => {
		const args = {
			buttonContent: 'click me',
		};
		const rendered = render(<Slideout {...args} />);

		const buttonElement = rendered.container.querySelector('.ss__slideout__button');
		const containerElement = rendered.container.querySelector('.ss__slideout');

<<<<<<< HEAD
	it('renders with JSX button content with existing alternate class', () => {
		let textContent = 'click me';
		const args = {
			active: true,
			buttonContent: <span class="findMe">{textContent}</span>,
		};
		const rendered = render(<Slideout {...args} />);
		const buttonElement = rendered.container.querySelector('.findMe');
		expect(buttonElement).toHaveTextContent(textContent);
	});

	it('renders with JSX button content with existing alternate className', () => {
		let textContent = 'click me';
		const args = {
			active: true,
			buttonContent: <span className="findMe">{textContent}</span>,
		};
		const rendered = render(<Slideout {...args} />);
		const buttonElement = rendered.container.querySelector('.findMe');
		expect(buttonElement).toHaveTextContent(textContent);
=======
		expect(containerElement).not.toHaveClass('ss__slideout--active');

		// click the button
		if (buttonElement) await userEvent.click(buttonElement);
		expect(containerElement).toHaveClass('ss__slideout--active');
>>>>>>> 881f70c6
	});

	it('toggles the "ss__slideout--active" class when using clonedElement props', async () => {
		const ButtonComponent = (props: any) => {
			return (
				<div className="custom-button" onClick={() => props.toggleActive()}>
					{props.active ? 'active' : 'inactive'}
				</div>
			);
		};

		const args = {
			noButtonWrapper: true,
			buttonContent: <ButtonComponent />,
		};

		const rendered = render(<Slideout {...args} />);
		const buttonElement = rendered.container.querySelector('.custom-button');
		const containerElement = rendered.container.querySelector('.ss__slideout');

		expect(containerElement).not.toHaveClass('ss__slideout--active');
		expect(buttonElement).toHaveTextContent('inactive');

		// click the button
		if (buttonElement) await userEvent.click(buttonElement);
		expect(containerElement).toHaveClass('ss__slideout--active');
		expect(buttonElement).toHaveTextContent('active');
	});

	it('can disable styles', () => {
		const args = {
			active: true,
			disableStyles: true,
		};
		const rendered = render(<Slideout {...args} />);

		const resultElement = rendered.container.querySelector('.ss__slideout');

		expect(resultElement?.classList).toHaveLength(2);
	});

	it('can add additional styles', () => {
		const args = {
			disableStyles: true,
			style: {
				backgroundColor: 'green',
			},
		};

		const rendered = render(<Slideout {...args} />);
		const slideoutElement = rendered.container.querySelector('.ss__slideout');
		const styles = getComputedStyle(slideoutElement!);

		expect(styles.backgroundColor).toBe(args.style.backgroundColor);
	});

	it('is themeable with ThemeProvider', () => {
		const args = {
			active: true,
		};
		const rendered = render(
			<ThemeProvider theme={theme}>
				<Slideout {...args} />
			</ThemeProvider>
		);
		const slideoutElement = rendered.container.querySelector('.ss__slideout')!;
		const styles = getComputedStyle(slideoutElement);
		expect(styles.maxWidth).toBe(theme.components.slideout.width);
	});

	it('is themeable with theme prop', () => {
		const args = {
			active: true,
		};
		const rendered = render(<Slideout {...args} theme={theme} />);
		const slideoutElement = rendered.container.querySelector('.ss__slideout')!;
		const styles = getComputedStyle(slideoutElement);
		expect(styles.maxWidth).toBe(theme.components.slideout.width);
	});

	it('is themeable with theme  prop overrides ThemeProvider', () => {
		const args = {
			active: true,
		};
		const themeOverride = {
			components: {
				slideout: {
					width: '600px',
				},
			},
		};
		const rendered = render(
			<ThemeProvider theme={theme}>
				<Slideout {...args} theme={themeOverride} />
			</ThemeProvider>
		);
		const slideoutElement = rendered.container.querySelector('.ss__slideout')!;
		const styles = getComputedStyle(slideoutElement);
		expect(styles.maxWidth).toBe(themeOverride.components.slideout.width);
	});
});<|MERGE_RESOLUTION|>--- conflicted
+++ resolved
@@ -184,34 +184,11 @@
 		const buttonElement = rendered.container.querySelector('.ss__slideout__button');
 		const containerElement = rendered.container.querySelector('.ss__slideout');
 
-<<<<<<< HEAD
-	it('renders with JSX button content with existing alternate class', () => {
-		let textContent = 'click me';
-		const args = {
-			active: true,
-			buttonContent: <span class="findMe">{textContent}</span>,
-		};
-		const rendered = render(<Slideout {...args} />);
-		const buttonElement = rendered.container.querySelector('.findMe');
-		expect(buttonElement).toHaveTextContent(textContent);
-	});
-
-	it('renders with JSX button content with existing alternate className', () => {
-		let textContent = 'click me';
-		const args = {
-			active: true,
-			buttonContent: <span className="findMe">{textContent}</span>,
-		};
-		const rendered = render(<Slideout {...args} />);
-		const buttonElement = rendered.container.querySelector('.findMe');
-		expect(buttonElement).toHaveTextContent(textContent);
-=======
 		expect(containerElement).not.toHaveClass('ss__slideout--active');
 
 		// click the button
 		if (buttonElement) await userEvent.click(buttonElement);
 		expect(containerElement).toHaveClass('ss__slideout--active');
->>>>>>> 881f70c6
 	});
 
 	it('toggles the "ss__slideout--active" class when using clonedElement props', async () => {
