/** @jsx jsx */
import { Fragment, h } from 'preact';

import { observer } from 'mobx-react-lite';
import { jsx, css } from '@emotion/react';
import classnames from 'classnames';
import deepmerge from 'deepmerge';

import type { SearchController, AutocompleteController, RecommendationController } from '@searchspring/snap-controller';
import type { SearchResultStore, Product, Banner } from '@searchspring/snap-store-mobx';
import { ContentType } from '@searchspring/snap-store-mobx';
import { InlineBanner, InlineBannerProps } from '../../Atoms/Merchandising/InlineBanner';
import { Result, ResultProps } from '../../Molecules/Result';
import { ComponentProps, ResultsLayout, ResultsLayoutType, BreakpointsProps, StylingCSS, ResultComponent } from '../../../types';
import { defined, mergeProps } from '../../../utilities';
import { Theme, useTheme, CacheProvider } from '../../../providers';
import { useDisplaySettings } from '../../../hooks/useDisplaySettings';
<<<<<<< HEAD
=======
import { ResultLayout, ResultLayoutTypes } from '../../Layouts/ResultLayout';
import { SearchResultTracker } from '../../Trackers/SearchResultTracker';
>>>>>>> 081c9453

const CSS = {
	results: ({ columns, gapSize }: Partial<ResultsProps>) =>
		css({
			display: 'flex',
			flexFlow: 'row wrap',
			gap: gapSize,
			gridTemplateRows: 'auto',
			gridTemplateColumns: `repeat(${columns}, 1fr)`,

			'& .ss__result, & .ss__result-layout': {
				boxSizing: 'border-box',
				flex: '0 1 auto',
				width: `calc(${100 / columns!}% - (${columns! - 1} * ${gapSize} / ${columns} ) )`,
				marginRight: gapSize,
				marginBottom: gapSize,

				[`&:nth-of-type(${columns}n)`]: {
					marginRight: '0',
				},
				[`&:nth-last-of-type(-n+${columns})`]: {
					marginBottom: '0',
				},
			},
			'@supports (display: grid)': {
				display: 'grid',

				'& .ss__result, & .ss__result-layout': {
					width: 'initial',
					flex: undefined,
					margin: 0,
				},
			},
		}),
};

export const Results = observer((properties: ResultsProps): JSX.Element => {
	const globalTheme: Theme = useTheme();

	const defaultBreakpointsProps = {
		0: {
			columns: properties.columns || 1,
		},
		540: {
			columns: properties.columns || 2,
		},
		768: {
			columns: properties.columns || 3,
		},
		991: {
			columns: properties.columns || 4,
		},
	};

	const defaultProps: Partial<ResultsProps> = {
		results: properties.controller?.store?.results,
		columns: 4,
		gapSize: '20px',
		layout: ResultsLayout.GRID,
		breakpoints: defaultBreakpointsProps,
	};

	let props = mergeProps('results', globalTheme, defaultProps, properties);

	const displaySettings = useDisplaySettings(props?.breakpoints || {});
	const theme = deepmerge(props?.theme || {}, displaySettings?.theme || {}, { arrayMerge: (destinationArray, sourceArray) => sourceArray });

	props = {
		...props,
		...displaySettings,
		theme,
	};

	const { disableStyles, resultComponent, className, layout, style, styleScript, controller } = props;

	const subProps: ResultsSubProps = {
		result: {
			// default props
			className: 'ss__results__result',
			// global theme
			...globalTheme?.components?.result,
			// inherited props
			...defined({
				disableStyles,
			}),
			// component theme overrides
			theme: props?.theme,
		},
		inlineBanner: {
			// default props
			className: 'ss__results__inline-banner',
			// global theme
			...globalTheme?.components?.inlineBanner,
			// inherited props
			...defined({
				disableStyles,
			}),
			// component theme overrides
			theme: props?.theme,
		},
	};

	let results = props.results;
	if (props?.columns && props?.rows && props.columns > 0 && props.rows > 0) {
		results = props.results?.slice(0, props.columns * props.rows);
	}

	const styling: { css?: StylingCSS } = {};
	const stylingProps = { ...props, columns: layout == ResultsLayout.LIST ? 1 : props.columns, gapSize: props.gapSize, theme };

	if (styleScript && !disableStyles) {
		styling.css = [styleScript(stylingProps), style];
	} else if (!disableStyles) {
		styling.css = [CSS.results(stylingProps), style];
	} else if (style) {
		styling.css = [style];
	}

	return results?.length ? (
		<CacheProvider>
			<div {...styling} className={classnames('ss__results', `ss__results-${props.layout}`, className)}>
				{results.map((result) =>
					(() => {
						switch (result.type) {
							case ContentType.BANNER:
								return <InlineBanner {...subProps.inlineBanner} key={result.id} banner={result as Banner} layout={props.layout} />;
							default:
								// TODO: wrap with SearchResultTracker component (need to create)
								if (resultComponent && controller) {
									const ResultComponent = resultComponent;
									return <ResultComponent controller={controller} result={result} />;
								} else {
									return (
										<SearchResultTracker result={result} controller={controller as SearchController}>
											<Result
												key={(result as Product).id}
												{...subProps.result}
												result={result as Product}
												layout={props.layout}
												controller={controller}
											/>
										</SearchResultTracker>
									);
								}
						}
					})()
				)}
			</div>
		</CacheProvider>
	) : (
		<Fragment></Fragment>
	);
});

export interface ResultsProps extends ComponentProps {
	results?: SearchResultStore;
	columns?: number;
	rows?: number;
	gapSize?: string;
	layout?: ResultsLayoutType;
	breakpoints?: BreakpointsProps;
	controller?: SearchController | AutocompleteController | RecommendationController;
	resultComponent?: ResultComponent;
}

interface ResultsSubProps {
	result: Partial<ResultProps>;
	inlineBanner: Partial<InlineBannerProps>;
}<|MERGE_RESOLUTION|>--- conflicted
+++ resolved
@@ -15,11 +15,7 @@
 import { defined, mergeProps } from '../../../utilities';
 import { Theme, useTheme, CacheProvider } from '../../../providers';
 import { useDisplaySettings } from '../../../hooks/useDisplaySettings';
-<<<<<<< HEAD
-=======
-import { ResultLayout, ResultLayoutTypes } from '../../Layouts/ResultLayout';
 import { SearchResultTracker } from '../../Trackers/SearchResultTracker';
->>>>>>> 081c9453
 
 const CSS = {
 	results: ({ columns, gapSize }: Partial<ResultsProps>) =>
