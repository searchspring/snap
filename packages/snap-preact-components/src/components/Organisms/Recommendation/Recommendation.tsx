--- conflicted
+++ resolved
@@ -19,14 +19,7 @@
 import { useIntersection } from '../../../hooks';
 
 const CSS = {
-<<<<<<< HEAD
-	recommendation: ({ style }) =>
-		css({
-			...style,
-		}),
-=======
-	recommendation: ({ theme }) => css({}),
->>>>>>> 6f180405
+	recommendation: () => css({}),
 };
 
 export const defaultRecommendationBreakpoints = {
@@ -171,22 +164,14 @@
 
 	const styling: { css?: any } = {};
 	if (!disableStyles) {
-		styling.css = [CSS.recommendation({ theme }), style];
+		styling.css = [CSS.recommendation(), style];
 	} else if (style) {
 		styling.css = [style];
 	}
 	return (
 		(children || results?.length) && (
 			<CacheProvider>
-<<<<<<< HEAD
-				<div
-					ref={rootComponentRef as React.RefObject<HTMLDivElement>}
-					css={!disableStyles && CSS.recommendation({ style })}
-					className={classnames('ss__recommendation', className)}
-				>
-=======
 				<div ref={rootComponentRef as React.RefObject<HTMLDivElement>} {...styling} className={classnames('ss__recommendation', className)}>
->>>>>>> 6f180405
 					{title && <h3 className="ss__recommendation__title">{title}</h3>}
 					<Carousel
 						onInit={(swiper) => {
