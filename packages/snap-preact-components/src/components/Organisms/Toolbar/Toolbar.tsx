--- conflicted
+++ resolved
@@ -30,24 +30,7 @@
 
 	const props = mergeProps('toolbar', globalTheme, defaultProps, properties);
 
-<<<<<<< HEAD
-	const {
-		controller,
-		slideOutToggleWidth,
-		hideSlideout,
-		hideFacets,
-		hidefilterSummary,
-		hidePerPage,
-		hideSortBy,
-		hidePagination,
-		disableStyles,
-		className,
-		style,
-		styleScript,
-	} = props;
-=======
-	const { controller, hidefilterSummary, hidePerPage, hideSortBy, hidePagination, disableStyles, className, style } = props;
->>>>>>> 18056638
+	const { controller, hidefilterSummary, hidePerPage, hideSortBy, hidePagination, disableStyles, className, style, styleScript } = props;
 
 	const styling: { css?: StylingCSS } = {};
 	const stylingProps = { ...props };
