--- conflicted
+++ resolved
@@ -11,6 +11,7 @@
 import { Theme, useTheme } from '../../../providers';
 
 type componentTheme = {
+	class: string;
 	main: {
 		border: string;
 		background: string;
@@ -133,12 +134,8 @@
 		}),
 };
 
-<<<<<<< HEAD
-const darkTheme = {
+const darkTheme: componentTheme = {
 	class: 'ss__branch-override--dark',
-=======
-const darkTheme: componentTheme = {
->>>>>>> da81c2c0
 	main: {
 		border: '0',
 		background: 'rgba(59, 35, 173, 0.9)',
@@ -172,12 +169,8 @@
 	},
 };
 
-<<<<<<< HEAD
-const lightTheme = {
+const lightTheme: componentTheme = {
 	class: 'ss__branch-override--light',
-=======
-const lightTheme: componentTheme = {
->>>>>>> da81c2c0
 	main: {
 		border: '1px solid #ccc',
 		background: 'rgba(255, 255, 255, 0.95)',
@@ -210,12 +203,8 @@
 	},
 };
 
-<<<<<<< HEAD
-const failureTheme = {
+const failureTheme: componentTheme = {
 	class: 'ss__branch-override--error',
-=======
-const failureTheme: componentTheme = {
->>>>>>> da81c2c0
 	main: {
 		border: '0',
 		background: 'rgba(130, 6, 6, 0.9)',
@@ -300,25 +289,14 @@
 		styling.css = [style];
 	}
 
-<<<<<<< HEAD
-	return (
-		(details || error) &&
-		name && (
-			<div
-				className={classnames('ss__branch-override', { 'ss__branch-override--collapsed': collapsed }, themes[themeName].class, className)}
-				{...styling}
-				onClick={(e) => {
-					e.preventDefault();
-					e.stopPropagation();
-					setCollapsed(0);
-				}}
-			>
-				<div className="ss__branch-override__top">
-					<img className="ss__branch-override__top__logo" src={themes[themeName].top.logo.src} />
-=======
 	return (details || error) && name ? (
 		<div
-			className={classnames('ss__branch-override', { 'ss__branch-override--collapsed': collapsed }, className)}
+			className={classnames(
+				'ss__branch-override',
+				componentThemes[themeName as keyof typeof componentThemes].class,
+				{ 'ss__branch-override--collapsed': collapsed },
+				className
+			)}
 			{...styling}
 			onClick={(e) => {
 				e.preventDefault();
@@ -328,7 +306,6 @@
 		>
 			<div className="ss__branch-override__top">
 				<img className="ss__branch-override__top__logo" src={componentThemes[themeName as keyof typeof componentThemes].top.logo.src} />
->>>>>>> da81c2c0
 
 				<div
 					className="ss__branch-override__top__collapse"
