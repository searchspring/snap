--- conflicted
+++ resolved
@@ -26,11 +26,7 @@
 		await waitFor(() => {
 			const overrideElement = rendered.container.querySelector('.ss__branch-override')!;
 			expect(overrideElement).toBeInTheDocument();
-<<<<<<< HEAD
 			expect(overrideElement.classList).toHaveLength(3);
-=======
-			expect(overrideElement?.classList).toHaveLength(2);
->>>>>>> da81c2c0
 
 			const styles = getComputedStyle(overrideElement);
 			expect(styles.background).toBe('rgba(255, 255, 255, 0.95)');
@@ -168,11 +164,7 @@
 		await waitFor(() => {
 			const overrideElement = rendered.container.querySelector('.ss__branch-override');
 			expect(overrideElement).toBeInTheDocument();
-<<<<<<< HEAD
 			expect(overrideElement?.classList).toHaveLength(2);
-=======
-			expect(overrideElement?.classList).toHaveLength(1);
->>>>>>> da81c2c0
 		});
 	});
 
