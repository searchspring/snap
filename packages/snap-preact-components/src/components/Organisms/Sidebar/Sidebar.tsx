/** @jsx jsx */
import { Fragment, h } from 'preact';
import { jsx, css } from '@emotion/react';
import classnames from 'classnames';
import { observer } from 'mobx-react-lite';

import { Theme, useTheme, CacheProvider } from '../../../providers';
import { ComponentProps, StylingCSS } from '../../../types';
import { FilterSummary, FilterSummaryProps } from '../FilterSummary';
import { SortBy, SortByProps } from '../../Molecules/SortBy';
import { PerPage, PerPageProps } from '../../Molecules/PerPage';
import { defined, mergeProps } from '../../../utilities';
import { Facets, FacetsProps } from '../Facets';
import { SearchController } from '@searchspring/snap-controller';

const CSS = {
	Sidebar: ({}: Partial<SidebarProps>) => css({}),
};

export const Sidebar = observer((properties: SidebarProps): JSX.Element => {
	const globalTheme: Theme = useTheme();

	const defaultProps: Partial<SidebarProps> = {
		titleText: 'Filters',
	};

	const props = mergeProps('sidebar', globalTheme, defaultProps, properties);
<<<<<<< HEAD
	const { controller, hideTitle, title, hideFacets, hidePerPage, hideSortBy, hideFilterSummary, disableStyles, style, styleScript } = props;
=======

	const { controller, hideTitle, titleText, hideFacets, hidePerPage, hideSortBy, hideFilterSummary, disableStyles, style, className } = props;
>>>>>>> 18056638

	const styling: { css?: StylingCSS } = {};
	const stylingProps = { ...props };

	if (styleScript && !disableStyles) {
		styling.css = [styleScript(stylingProps), style];
	} else if (!disableStyles) {
		styling.css = [CSS.Sidebar(stylingProps), style];
	} else if (style) {
		styling.css = [style];
	}

	const subProps: SidebarSubProps = {
		filterSummary: {
			// default props
			controller,
			// global theme
			...globalTheme?.components?.filterSummary,
			// inherited props
			...defined({
				disableStyles,
			}),
			// component theme overrides
			theme: props?.theme,
		},
		facets: {
			// default props
			controller,
			// global theme
			...globalTheme?.components?.facets,
			// inherited props
			...defined({
				disableStyles,
			}),
			// component theme overrides
			theme: props?.theme,
		},
		sortBy: {
			// default props
			controller,
			// global theme
			...globalTheme?.components?.sortBy,
			// inherited props
			...defined({
				disableStyles,
			}),
			// component theme overrides
			theme: props?.theme,
		},
		perPage: {
			// default props
			controller,
			// global theme
			...globalTheme?.components?.perPage,
			// inherited props
			...defined({
				disableStyles,
			}),
			// component theme overrides
			theme: props?.theme,
		},
	};

<<<<<<< HEAD
	return controller?.store?.pagination?.totalResults > 0 ? (
=======
	return controller.store.loaded ? (
>>>>>>> 18056638
		<CacheProvider>
			<div {...styling} className={classnames('ss__sidebar', className)}>
				{!hideTitle && <h4 className="ss__sidebar__title">{titleText}</h4>}

				{!hideFilterSummary && <FilterSummary {...subProps.filterSummary} />}

				{!hideSortBy && <SortBy {...subProps.sortBy} />}

				{!hidePerPage && <PerPage {...subProps.perPage} />}

				{!hideFacets && <Facets {...subProps.facets} />}
			</div>
		</CacheProvider>
	) : (
		<Fragment></Fragment>
	);
});

export interface SidebarProps extends ComponentProps {
	controller: SearchController;
	hideTitle?: boolean;
	titleText?: string;
	hideFacets?: boolean;
	hidePerPage?: boolean;
	hideSortBy?: boolean;
	hideFilterSummary?: boolean;
}

interface SidebarSubProps {
	filterSummary: Partial<FilterSummaryProps>;
	facets: Partial<FacetsProps>;
	sortBy: Partial<SortByProps>;
	perPage: Partial<PerPageProps>;
}<|MERGE_RESOLUTION|>--- conflicted
+++ resolved
@@ -25,12 +25,9 @@
 	};
 
 	const props = mergeProps('sidebar', globalTheme, defaultProps, properties);
-<<<<<<< HEAD
-	const { controller, hideTitle, title, hideFacets, hidePerPage, hideSortBy, hideFilterSummary, disableStyles, style, styleScript } = props;
-=======
 
-	const { controller, hideTitle, titleText, hideFacets, hidePerPage, hideSortBy, hideFilterSummary, disableStyles, style, className } = props;
->>>>>>> 18056638
+	const { controller, hideTitle, titleText, hideFacets, hidePerPage, hideSortBy, hideFilterSummary, disableStyles, style, styleScript, className } =
+		props;
 
 	const styling: { css?: StylingCSS } = {};
 	const stylingProps = { ...props };
@@ -94,11 +91,7 @@
 		},
 	};
 
-<<<<<<< HEAD
-	return controller?.store?.pagination?.totalResults > 0 ? (
-=======
-	return controller.store.loaded ? (
->>>>>>> 18056638
+	return controller?.store?.loaded && controller?.store?.pagination?.totalResults > 0 ? (
 		<CacheProvider>
 			<div {...styling} className={classnames('ss__sidebar', className)}>
 				{!hideTitle && <h4 className="ss__sidebar__title">{titleText}</h4>}
