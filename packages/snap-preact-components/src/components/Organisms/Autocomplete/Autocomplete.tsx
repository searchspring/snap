/** @jsx jsx */
import { h, Fragment } from 'preact';
import { useEffect } from 'preact/hooks';

import { observer } from 'mobx-react-lite';
import { jsx, css } from '@emotion/react';
import classnames from 'classnames';

import { Results, ResultsProp, ResponsiveProps } from '../../Organisms/Results';
import { Banner, BannerProps } from '../../Atoms/Merchandising/Banner';
import { Facet, FacetProps } from '../../Organisms/Facet';
import { defined } from '../../../utilities';
import { Theme, useTheme } from '../../../providers/theme';
import { BannerType, ComponentProps, Layout } from '../../../types';

const CSS = {
	Autocomplete: ({ style }) =>
		css({
			'&.ss__autocomplete': {
				position: 'absolute',
				top: '50px',
				zIndex: '10002',
				left: '0',
				right: '0',
			},

			'& .ss-ac-container': {
				textAlign: 'left',
				border: '1px solid #ebebeb',
				background: '#ffffff',
				display: 'flex',
				flexFlow: 'row wrap',
			},

			'& .ss-ac-container.no-results': {
				width: '150px',
			},

			'& .ss-ac-container a, .ss-ac-container p, .ss-ac-container div': {
				fontSize: '12px',
			},

			'& .ss-ac-container p, .ss-ac-container div': {
				lineHeight: '1.5',
			},

			'& .ss-ac-container .ss-title': {
				lineHeight: '1.2',
			},

			'& .ss-ac-container .ss-ac-merchandising img': {
				maxWidth: '100%',
				height: 'auto !important',
			},

			'& .ss-ac-container .ss-ac-merchandising#ss-ac-merch-header, .ss-ac-container .ss-ac-merchandising#ss-ac-merch-banner': {
				margin: '0 0 20px 0',
			},

			'& .ss-ac-container .ss-ac-merchandising#ss-ac-merch-footer': {
				margin: '20px 0 0 0',
			},

			'& .ss-ac-container .ss-ac-merchandising#ss-ac-merch-left': {
				margin: '20px 0 0 0',
			},

			'& .ss-ac-container .ss-ac-facets, .ss-ac-container .ss-ac-results, .ss-ac-container #ss-ac-see-more': {
				padding: '20px',
			},

			'& .ss-ac-container .ss-ac-terms .ss__facet-list-options .ss-focused, .ss-ac-container .ss-ac-facets .ss-ac-facet-container .ss-focused, .ss-ac-container .ss-ac-results .ss-ac-item-container .ss-ac-item .ss-focused .ss-ac-item-details .ss-ac-item-name': {
				fontWeight: 'bold',
			},

			/* AutoComplete - Terms */
			'& .ss-ac-container .ss-ac-terms': {
				width: '150px',
				background: '#f8f8f8',
			},

			'& .ss-ac-container .ss-ac-terms ul': {
				listStyle: 'none',
				margin: '0px',
				padding: '0px',
			},

			'& .ss-ac-container .ss-ac-terms .ss__facet-list-options .ss__facet-list-options-option .ss__facet-list-options-link': {
				display: 'block',
				padding: '10px 20px',
				fontSize: '16px',
				overflowWrap: 'break-word',
				wordWrap: 'break-word',
			},

			'& .ss-ac-container .ss-ac-terms .ss__facet-list-options .ss__facet-list-options-option .ss__facet-list-options-link em': {
				fontStyle: 'normal',
				textDecoration: 'underline',
			},

			'& .ss-ac-container .ss-ac-terms .ss__facet-list-options .ss-active': {
				background: '#ffffff',
			},

			'& .ss-ac-container .ss-ac-terms .ss-ac-terms-heading': {
				fontSize: '10px',
				fontWeight: 'normal',
				padding: '20px 20px 10px 20px',
				margin: '0',
				color: '#c5c5c5',
				textTransform: 'uppercase',
			},

			/* AutoComplete - Facets */
			'& .ss-ac-container .ss-ac-facets': {
				width: '200px',
			},

			'& .ss-ac-container .ss-ac-facets .ss-ac-facet-container, .ss-ac-container .ss-ac-facets .ss-ac-facet-container .ss-title': {
				margin: '0 0 20px 0',
			},

			'& .ss-ac-container .ss-ac-facets .ss-ac-facet-container .ss-title': {
				fontSize: '12px',
				borderBottom: '2px solid #3a23ad',
				padding: '0 0 10px 0',
				textTransform: 'uppercase',
			},

			'& .ss-ac-container .ss-ac-facets .ss__facet-list-options .ss__facet-list-options-option': {
				margin: '0 0 3px 0',
			},

			'& .ss-ac-container .ss-ac-facets .ss__facet-list-options .ss__facet-list-options-option:last-child': {
				marginBottom: '0',
			},

			'& .ss-ac-container .ss-ac-content': {
				flex: '1 1 0%',
				display: 'flex',
			},

			/* AutoComplete - Results */
			'& .ss-ac-container .ss-ac-results ul': {
				padding: '0px',
			},

			'& .ss-ac-container .ss-ac-results .ss-title': {
				margin: '0 0 20px 0',
			},

			'& .ss-ac-container .ss-ac-results .ss-ac-item-container .ss-ac-item': {
				flex: '0 1 auto',
				padding: '0 10px',
				margin: '0 0 20px 0',
				textAlign: 'center',
			},

			'& .ss-ac-container .ss-ac-results .ss-ac-item-container .ss-ac-item .ss-ac-item-image': {
				lineHeight: '0',
				margin: '0 0 10px 0',
			},

			'& .ss-ac-container .ss-ac-results .ss-ac-no-results p': {
				margin: '0',
			},

			/* AutoComplete - See More Results */
			'& .ss-ac-container #ss-ac-see-more': {
				flex: '1 1 100%',
				background: '#ffffff',
				textAlign: 'right',
			},

			'& .ss-ac-container #ss-ac-see-more .ss-ac-see-more-link': {
				display: 'inline-block',
				fontSize: '14px',
				position: 'relative',
				paddingRight: '18px',
			},

			'& .ss-ac-container #ss-ac-see-more .ss-ac-see-more-link:before': {
				content: '""',
				display: 'block',
				width: '12px',
				height: '12px',
				backgroundRepeat: 'no-repeat',
				backgroundPosition: 'center center',
				backgroundImage:
					"url(data:image/svg+xml,%3Csvg xmlns='http://www.w3.org/2000/svg' viewBox='0 0 56 56' preserveAspectRatio='xMinYMid'%3E%3Cpath fill='%233a23ad' d='M45.34 29.564l-25.785 25.785c-0.869 0.869-2.259 0.869-3.128 0l-5.768-5.768c-0.869-0.869-0.869-2.259 0-3.128l18.452-18.452-18.452-18.452c-0.869-0.869-0.869-2.259 0-3.128l5.768-5.768c0.869-0.869 2.259-0.869 3.128 0l25.785 25.785c0.869 0.869 0.869 2.259 0 3.128z'/%3E%3C/svg%3E)",
				position: 'absolute',
				top: '0',
				bottom: '0',
				right: '0',
				margin: 'auto',
			},

			/* AutoComplete - Breakpoint 991px */
			'@media (max-width: 991px)': {
				'& .ss-ac-container.no-results': {
					width: 'auto',
				},
				'& .ss-ac-container .ss-ac-terms': {
					width: 'auto',
					flex: '1 1 100%',
				},
				'& .ss-ac-container .ss-ac-terms .ss-ac-terms-heading': {
					padding: '20px',
				},
				'& .ss-ac-container .ss-ac-terms .ss__facet-list-options': {
					display: 'flex',
					flexFlow: 'row nowrap',
				},
				'& .ss-ac-container .ss-ac-terms .ss__facet-list-options .ss__facet-list-options-option': {
					flex: '1 1 0%',
					textAlign: 'center',
					overflow: 'hidden',
				},
				'& .ss-ac-container .ss-ac-terms .ss__facet-list-options .ss__facet-list-options-option .ss__facet-list-options-link': {
					overflow: 'hidden',
					textOverflow: 'ellipsis',
					whiteSpace: 'nowrap',
					overflowWrap: 'normal',
					wordWrap: 'normal',
				},
				'& .ss-ac-container .ss-ac-see-more': {
					background: 'none',
					borderLeft: '0',
				},

				'&.ss__autocomplete': {
					left: '0',
					right: '0',
					margin: '0 auto',
				},
				'& .ss-ac-container': {
					display: 'block',
					width: 'auto',
				},
				'& .ss-ac-container .ss-ac-facets': {
					display: 'none',
					width: 'auto',
					margin: '0 0 -20px 0',
				},
				'& .ss-ac-container .ss-ac-facets .ss-ac-facets-row': {
					display: 'flex',
					flexFlow: 'row nowrap',
					margin: '0 -10px -20px -10px',
				},
				'& .ss-ac-container .ss-ac-facets .ss-ac-facet-container': {
					flex: '1 1 0%',
					padding: '0 10px',
				},
			},

			/* AutoComplete - Breakpoint 767px */
			'@media (max-width: 767px)': {
				'& .ss-ac-container .ss-ac-facets, .ss-ac-container .ss-ac-results .ss-title': {
					display: 'none',
				},
				'& .ss-ac-container .ss-ac-terms': {
					borderBottom: '1px solid #ebebeb',
					padding: '20px',
				},

				'& .ss-ac-container .ss-ac-terms .ss__facet-list-options': {
					flexWrap: 'wrap',
					margin: '0 -5px -10px -5px',
				},

				'& .ss-ac-container .ss-ac-terms .ss__facet-list-options .ss__facet-list-options-option': {
					flex: '0 1 auto',
					width: '50%',
					textAlign: 'left',
				},
				'& .ss-ac-container .ss-ac-terms .ss__facet-list-options .ss__facet-list-options-option .ss__facet-list-options-link': {
					fontSize: '14px',
					padding: '0 5px 10px 5px',
				},
				'& .ss-ac-container .ss-ac-terms .ss__facet-list-options .ss-active': {
					background: 'none',
				},
				'& .ss-ac-container .ss-ac-terms .ss-ac-terms-heading': {
					padding: '0 0 20px 0',
				},

				'& .ss-ac-container .ss-ac-see-more': {
					textAlign: 'left',
				},
			},
			...style,
		}),
};

export const Autocomplete = observer(
	(properties: AutocompleteProps): JSX.Element => {
		const globalTheme: Theme = useTheme();

		const props: AutocompleteProps = {
			// default props
			// global theme
			...globalTheme?.components?.autocomplete,
			// props
			...properties,
			...properties.theme?.components?.autocomplete,
		};

		const { store, hideFacets, hideTerms, disableStyles, className, style } = props;

		let { input } = props;

		//passed in or default responsive result props
		const responsive = props.responsive || [
			{
				viewport: 1,
				numAcross: 2,
				numRows: 2,
			},
		];

		const subProps: AutocompleteSubProps = {
			facet: {
				// default props
				className: 'ss__autocomplete__facet',
				// global theme
				...globalTheme?.components?.facet,
				// inherited props
				...defined({
					disableStyles,
				}),
				// component theme overrides
				...props.theme?.components?.facet,
			},
			banner: {
				// default props
				className: 'ss__autocomplete__banner',
				// global theme
				...globalTheme?.components?.banner,
				// inherited props
				...defined({
					disableStyles,
				}),
				// component theme overrides
				...props.theme?.components?.banner,
			},
			results: {
				// default props
				className: 'ss__autocomplete__results',
				responsive: responsive,
				// global theme
				...globalTheme?.components?.results,
				// inherited props
				...defined({
					disableStyles,
				}),
				// component theme overrides
				...props.theme?.components?.results,
			},
		};

		const { search, terms, results, merchandising, pagination, filters, facets, state } = store;

		//you can pass in a selector or the actual input element,
		//if its the selector, we need to bind it to the controller here.
		if (typeof input == 'string') {
			input = document.querySelector(input);
			//only bind on componentdidmount
			useEffect(() => {
				//run bind
				store.controller.bind();
			}, []);
		}

		const inputFocused = Boolean(input == state.focusedInput);
		const visible = inputFocused && terms.length > 0;

		let delayTimeout;
		const delayTime = 200;
		const valueProps = {
			onMouseEnter: (e) => {
				clearTimeout(delayTimeout);
				delayTimeout = setTimeout(() => {
					e.target.focus();
				}, delayTime);
			},
			onMouseLeave: () => {
				clearTimeout(delayTimeout);
			},
		};

		console.log('inputFocused', inputFocused);
		console.log('terms.length', terms.length);
		return (
			visible && (
				<div css={CSS.Autocomplete({ style })} className={classnames('ss__autocomplete', className)} onClick={(e) => e.stopPropagation()}>
					<div className="ss-ac-container">
						{!hideTerms && <Terms terms={terms} state={state} valueProps={valueProps} />}

						<div className="ss-ac-content">
							{facets.length > 0 && !hideFacets && (
								<div className="ss-ac-facets">
									{facets
										.filter((facet) => facet.display !== 'slider')
										.slice(0, 3)
										.map((facet) => {
											return (
												<div
													className={`ss-ac-facet-container ss-ac-facet-container-${
														facet.display && (facet.display != 'hierarchy' || facet.display != 'slider') ? facet.display : Layout.LIST
													}`}
												>
													<Facet {...subProps.facet} facet={facet} previewOnFocus={true} valueProps={valueProps} />
												</div>
											);
										})}
									<Banner content={merchandising.content} type={`left` as BannerType} class="ss-ac-merchandising" />
								</div>
							)}

							<div className="ss-ac-results">
								<div>
									<h4 className="ss-title">Product Suggestions</h4>
									<Banner content={merchandising.content} type={`header` as BannerType} class="ss-ac-merchandising" />
									<Banner content={merchandising.content} type={`banner` as BannerType} class="ss-ac-merchandising" />
									<ul className="ss-ac-item-container">
										<Results results={results} {...subProps.results} className="ss-ac-item" />
									</ul>
									<Banner content={merchandising.content} type={`footer` as BannerType} class="ss-ac-merchandising" />
								</div>
								<div>
									{/* no results */}
									{results.length == 0 && (
										<div className="ss-ac-no-results">
											<p>No results found for "{search.query}". Please try another search.</p>
										</div>
									)}

									{/* see more link */}
									{results.length > 0 && (
										<div id="ss-ac-see-more" className={`${facets.length ? 'ss-ac-see-more-padding' : ''}`}>
											<a href={state.url.href} className="ss-ac-see-more-link">
												See {pagination.totalResults} {filters.length > 0 ? 'filtered' : ''} result{pagination.totalResults > 1 ? 's' : ''} for "
												{search.query}"
											</a>
										</div>
									)}
								</div>
							</div>
						</div>
					</div>
				</div>
			)
		);
	}
);

const emIfy = (term, state) => {
	console.log('term', term);
	console.log('search.query.string', state.input);
	const match = term.match(state.input);

	if (match) {
		const beforeMatch = term.slice(0, match.index);
		const afterMatch = term.slice(match.index + state.input.length, term.length);
		return (
			<>
				{beforeMatch}
				<em>{state.input}</em>
				{afterMatch}
			</>
		);
	}

	return <em>{term}</em>;
};

const Terms = (props: { terms; state; valueProps }) => {
	return (
		<div className="ss-ac-terms">
			<ul className="ss__facet-list-options">
				{props.terms.map((term) => (
<<<<<<< HEAD
					<li className={`ss-list-option ${term.active ? 'ss-active' : ''}`}>
						<a href={term.url.href} className="ss-list-link" {...props.valueProps} onFocus={() => term.preview()}>
							{emIfy(term.value, props.state)}
=======
					<li className={`ss__facet-list-options-option ${term.active ? 'ss-active' : ''}`}>
						<a href={term.url.href} className="ss__facet-list-options-link" {...props.valueProps} onFocus={() => term.preview()}>
							{emIfy(term.value, props.search)}
>>>>>>> daa407a9
						</a>
					</li>
				))}
			</ul>
		</div>
	);
};

interface AutocompleteSubProps {
	facet?: FacetProps;
	banner?: BannerProps;
	results?: ResultsProp;
}

export interface AutocompleteProps extends ComponentProps {
	input: Element | string;
	store: any;
	hideFacets?: boolean;
	hideTerms?: boolean;
	responsive?: ResponsiveProps[];
}<|MERGE_RESOLUTION|>--- conflicted
+++ resolved
@@ -479,15 +479,9 @@
 		<div className="ss-ac-terms">
 			<ul className="ss__facet-list-options">
 				{props.terms.map((term) => (
-<<<<<<< HEAD
-					<li className={`ss-list-option ${term.active ? 'ss-active' : ''}`}>
-						<a href={term.url.href} className="ss-list-link" {...props.valueProps} onFocus={() => term.preview()}>
-							{emIfy(term.value, props.state)}
-=======
 					<li className={`ss__facet-list-options-option ${term.active ? 'ss-active' : ''}`}>
 						<a href={term.url.href} className="ss__facet-list-options-link" {...props.valueProps} onFocus={() => term.preview()}>
 							{emIfy(term.value, props.search)}
->>>>>>> daa407a9
 						</a>
 					</li>
 				))}
