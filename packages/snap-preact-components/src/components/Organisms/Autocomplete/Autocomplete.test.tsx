import 'whatwg-fetch';
import { h } from 'preact';
import { v4 as uuidv4 } from 'uuid';
import { render } from '@testing-library/preact';
import userEvent from '@testing-library/user-event';

import { ThemeProvider } from '../../../providers';
import { Autocomplete } from '../../Organisms/Autocomplete/Autocomplete';
import { MockClient } from '@searchspring/snap-shared';
import { INPUT_DELAY } from '@searchspring/snap-controller';
import { createAutocompleteController } from '@searchspring/snap-preact';

const globals = { siteId: '8uyt2m' };

let acConfig;
let controllerConfigId;

const config = {
	globals: {
		siteId: '8uyt2m',
	},
};

const mockClient = new MockClient(globals, {});
mockClient.mockData.updateConfig({ meta: 'ac.meta' });

describe('Autocomplete Component', () => {
	beforeEach(() => {
		document.body.innerHTML = '<div>' + '  <input type="text" class="searchspring-ac">' + '<div id="target"></div></div>';
		controllerConfigId = uuidv4().split('-').join('');

		acConfig = {
			id: controllerConfigId,
			selector: 'input.searchspring-ac',
			settings: {
				trending: {
					limit: 5,
				},
			},
		};

		mockClient.mockData.updateConfig({ autocomplete: 'default' });
	});

	it('contains an input element on the page', () => {
		const input = document.querySelector('.searchspring-ac');
		expect(input).toBeInTheDocument();
	});

	it('does not render if input have not been focused', async () => {
		const controller = createAutocompleteController({ client: config, controller: acConfig }, { client: mockClient });
		await controller.bind();

		const args = {
			controller,
			input: controller.config.selector,
		};
		const rendered = render(<Autocomplete {...args} />);

		const autocomplete = rendered.container.querySelector('.ss__autocomplete');
		expect(autocomplete).not.toBeInTheDocument();
	});

	it('renders after input has been focused', async () => {
		const controller = createAutocompleteController({ client: config, controller: acConfig }, { client: mockClient });
		await controller.bind();

		const args = {
			controller,
			input: controller.config.selector,
		};
<<<<<<< HEAD

		const input = document.querySelector('.searchspring-ac');
		(input as HTMLInputElement).focus();

		// to deal with timeoutDelay setTimeout used in focus event
		await new Promise((r) => setTimeout(r, INPUT_DELAY + 100));

		const rendered = render(<Autocomplete {...args} />, { container: document.getElementById('target') });
=======

		const rendered = render(<Autocomplete {...args} />, { container: document.getElementById('target') });

		const input = document.querySelector('.searchspring-ac');
		(input as HTMLInputElement).focus();

		// to deal with timeoutDelay setTimeout used in focus event
		await new Promise((r) => setTimeout(r, INPUT_DELAY));
>>>>>>> 37807cdb

		const autocomplete = rendered.container.querySelector('.ss__autocomplete');
		expect(autocomplete).toBeInTheDocument();
	});

	it('renders results if you type, uses breakpoints to set num products rendered. ', async () => {
		const controller = createAutocompleteController({ client: config, controller: acConfig }, { client: mockClient });
		await controller.bind();

		const breakpoints = {
			768: {
				columns: 3,
				rows: 3,
			},
		};

		const args = {
			controller,
			input: controller.config.selector,
			breakpoints,
		};

<<<<<<< HEAD
=======
		let rendered = render(<Autocomplete {...args} />, { container: document.getElementById('target') });

>>>>>>> 37807cdb
		const input = document.querySelector('.searchspring-ac') as HTMLInputElement;
		input.focus();
		input.value = 'dress';

		// to deal with timeoutDelay setTimeout used in focus event
		await new Promise((r) => setTimeout(r, INPUT_DELAY + 100));

<<<<<<< HEAD
		let rendered = render(<Autocomplete {...args} />, { container: document.getElementById('target') });
=======
>>>>>>> 37807cdb
		let results = rendered.container.querySelectorAll('.ss__autocomplete__content__results .ss__result');
		expect(results[0]).toBeInTheDocument();
		expect(results.length).toEqual(9);
	});

	it('can hover over terms, & facets', async () => {
		const controller = createAutocompleteController({ client: config, controller: acConfig }, { client: mockClient });
		await controller.bind();

		const args = {
			controller,
			input: controller.config.selector,
		};

<<<<<<< HEAD
=======
		let rendered = render(<Autocomplete {...args} />, { container: document.getElementById('target') });

>>>>>>> 37807cdb
		const input = document.querySelector('.searchspring-ac') as HTMLInputElement;
		input.focus();
		input.value = 'dress';

		// to deal with timeoutDelay setTimeout used in focus event
<<<<<<< HEAD
		await new Promise((r) => setTimeout(r, INPUT_DELAY + 1000));

		let rendered = render(<Autocomplete {...args} />, { container: document.getElementById('target') });
=======
		await new Promise((r) => setTimeout(r, INPUT_DELAY + 500));
>>>>>>> 37807cdb

		//first test the terms.
		let termLinks = rendered.container.querySelectorAll('.ss__autocomplete .ss__autocomplete__terms__option a');
		let terms = rendered.container.querySelectorAll('.ss__autocomplete .ss__autocomplete__terms__option');
		const results = rendered.container.querySelectorAll('.ss__autocomplete__content__results .ss__result');

		//there should be results
		expect(results[0]).toBeInTheDocument();
		//we need to save this for later
		const firstResult = results[0].innerHTML;
		//there should be terms
		expect(termLinks[0]).toBeInTheDocument();
		//first term should be auto selected
		expect(terms[0]).toHaveClass('ss__autocomplete__terms__option--active');

		controller.client.mockData.updateConfig({ autocomplete: 'ac.hover.term' });

		//now lets hover over the next term
		userEvent.hover(termLinks[1]);

		// to deal with timeoutDelay setTimeout used in focus event
<<<<<<< HEAD
		await new Promise((r) => setTimeout(r, 1000));
=======
		await new Promise((r) => setTimeout(r, 500));
>>>>>>> 37807cdb

		//now lets check for the new results
		let newResults = rendered.container.querySelectorAll('.ss__autocomplete__content__results .ss__result');
		//there should be new results available
		expect(newResults[0]).toBeInTheDocument();
		// we will need to save this for later
		const newFirstResult = newResults[0].innerHTML;
		//new result should be different from the previous result
		expect(newFirstResult).not.toEqual(firstResult);

		//first term should no longer be active, and hover term should be.
		expect(terms[1]).toHaveClass('ss__autocomplete__terms__option--active');
		expect(terms[0]).not.toHaveClass('ss__autocomplete__terms__option--active');

		//now lets test the facets
		const facetOptions = rendered.container.querySelectorAll('.ss__facet-list-options__option');

		//there should be facets
		expect(facetOptions[0]).toBeInTheDocument();
		//shouldnt be active
		expect(facetOptions[0]).not.toHaveClass('ss__facet-list-options__option--filtered');

		controller.client.mockData.updateConfig({ autocomplete: 'ac.hover.facet' });

		//now lets hover over one
		userEvent.hover(facetOptions[0]);

		// to deal with timeoutDelay setTimeout used in focus event
<<<<<<< HEAD
		await new Promise((r) => setTimeout(r, 1000));
=======
		await new Promise((r) => setTimeout(r, 500));
>>>>>>> 37807cdb

		//check for the new results
		let newNewResults = rendered.container.querySelectorAll('.ss__autocomplete__content__results .ss__result');
		expect(newNewResults[0]).toBeInTheDocument();
		//new results should again be different from previous results
		expect(newNewResults[0].innerHTML).not.toEqual(newFirstResult);

		//hover facet should have now be active.
		expect(facetOptions[0]).toHaveClass('ss__facet-list-options__option--filtered');
	});

	it('can use hide props to hide/show hideTerms, hideFacets, hideContent, hideLink', async () => {
		const controller = createAutocompleteController({ client: config, controller: acConfig }, { client: mockClient });
		await controller.bind();

		const args = {
			controller,
			input: controller.config.selector,
			hideTerms: true,
			hideFacets: true,
			hideContent: true,
			hideLink: true,
		};

		const otherArgs = {
			controller,
			input: controller.config.selector,
			hideTerms: false,
			hideFacets: false,
			hideContent: false,
			hideLink: false,
		};

		const input = document.querySelector('.searchspring-ac') as HTMLInputElement;
		input.focus();
		input.value = 'dress';

		// to deal with timeoutDelay setTimeout used in focus event
		await new Promise((r) => setTimeout(r, INPUT_DELAY + 100));

		let renderedWithout = render(<Autocomplete {...args} />, { container: document.getElementById('target') });

		let terms = renderedWithout.container.querySelector('.ss__autocomplete__terms');
		expect(terms).not.toBeInTheDocument();

		let facets = renderedWithout.container.querySelector('.ss__autocomplete__facets');
		expect(facets).not.toBeInTheDocument();

		let content = renderedWithout.container.querySelector('.ss__autocomplete__content');
		expect(content).not.toBeInTheDocument();

		let link = renderedWithout.container.querySelector('.ss__autocomplete__content__info');
		expect(link).not.toBeInTheDocument();

		let renderedWith = render(<Autocomplete {...otherArgs} />, { container: document.getElementById('target') });

		let terms2 = renderedWith.container.querySelector('.ss__autocomplete__terms');
		expect(terms2).toBeInTheDocument();

		let facets2 = renderedWith.container.querySelector('.ss__autocomplete__facets');
		expect(facets2).toBeInTheDocument();

		let content2 = renderedWith.container.querySelector('.ss__autocomplete__content');
		expect(content2).toBeInTheDocument();

		let link2 = renderedWith.container.querySelector('.ss__autocomplete__content__info');
		expect(link2).toBeInTheDocument();
	});

	//this needs a different term
	it('can hideBanners', async () => {
		const controller = createAutocompleteController({ client: config, controller: acConfig }, { client: mockClient });
		await controller.bind();

		const args = {
			controller,
			input: controller.config.selector,
			hideBanners: true,
		};

		const otherArgs = {
			controller,
			input: controller.config.selector,
			hideBanners: false,
		};

		const input = document.querySelector('.searchspring-ac') as HTMLInputElement;
		input.focus();
		//note this test assumes there is a banner available on that term.. which at this time there is
		//todo use a mock for this
		input.value = 'dress';
		controller.client.mockData.updateConfig({ autocomplete: 'ac.banners' });

		// to deal with timeoutDelay setTimeout used in focus event
		await new Promise((r) => setTimeout(r, INPUT_DELAY + 100));

		let renderedWithoutBanners = render(<Autocomplete {...args} />, { container: document.getElementById('target') });
		let banners = renderedWithoutBanners.container.querySelector('.ss__banner');
		expect(banners).not.toBeInTheDocument();

		let renderedWithBanners = render(<Autocomplete {...otherArgs} />, { container: document.getElementById('target') });
		let banners2 = renderedWithBanners.container.querySelector('.ss__banner');
		expect(banners2).toBeInTheDocument();
	});

	it('can set custom titles, such as termsTitle, facetsTitle, contentTitle', async () => {
		const controller = createAutocompleteController({ client: config, controller: acConfig }, { client: mockClient });
		await controller.bind();

		const args = {
			controller,
			input: controller.config.selector,
			termsTitle: 'custom termsTitle',
			facetsTitle: 'custom facetsTitle',
			contentTitle: 'custom contentTitle',
		};

		const input = document.querySelector('.searchspring-ac') as HTMLInputElement;
		input.focus();
		input.value = 'dress';

		// to deal with timeoutDelay setTimeout used in focus event
		await new Promise((r) => setTimeout(r, INPUT_DELAY + 100));

		let rendered = render(<Autocomplete {...args} />, { container: document.getElementById('target') });

		let termTitle = rendered.container.querySelector('.ss__autocomplete__title');
		expect(termTitle).toHaveTextContent(args.termsTitle);

		let facetsTitle = rendered.container.querySelector('.ss__autocomplete__title--facets');
		expect(facetsTitle).toHaveTextContent(args.facetsTitle);

		let contentTitle = rendered.container.querySelector('.ss__autocomplete__title--content');
		expect(contentTitle).toHaveTextContent(args.contentTitle);
	});

	//this needed a different term
	it('can set a custom trending title', async () => {
		const controller = createAutocompleteController({ client: config, controller: acConfig }, { client: mockClient });
		await controller.bind();

		const args = {
			controller,
			input: controller.config.selector,
			trendingTitle: 'Lorem Ipsum',
		};

		controller.client.mockData.updateConfig({ autocomplete: 'ac.query.blank' });

		const input = document.querySelector('.searchspring-ac') as HTMLInputElement;
		input.focus();

		// to deal with timeoutDelay setTimeout used in focus event
		await new Promise((r) => setTimeout(r, INPUT_DELAY + 100));

		let rendered = render(<Autocomplete {...args} />, { container: document.getElementById('target') });
		let trendingTitle = rendered.container.querySelector('.ss__autocomplete__title--trending');
		expect(trendingTitle).toHaveTextContent(args.trendingTitle);
	});

	it('can se custom slots, such as termsSlot, facetsSlot, resultsSlot, linkSlot', async () => {
		const controller = createAutocompleteController({ client: config, controller: acConfig }, { client: mockClient });
		await controller.bind();

		const args = {
			controller,
			input: controller.config.selector,
			termsSlot: <div>custom termsSlot</div>,
			facetsSlot: <div>custom facetsSlot</div>,
			resultsSlot: <div>custom resultsSlot</div>,
			linkSlot: <div id="findMe">custom linkSlot</div>,
		};

		const input = document.querySelector('.searchspring-ac') as HTMLInputElement;
		input.focus();
		input.value = 'dress';

		// to deal with timeoutDelay setTimeout used in focus event
		await new Promise((r) => setTimeout(r, INPUT_DELAY + 100));

		let rendered = render(<Autocomplete {...args} />, { container: document.getElementById('target') });

		let termsSlot = rendered.container.querySelector('.ss__autocomplete__terms');
		expect(termsSlot).toHaveTextContent('custom termsSlot');

		let facetSlot = rendered.container.querySelector('.ss__autocomplete__facets');
		expect(facetSlot).toHaveTextContent('custom facetsSlot');

		let resultsSlot = rendered.container.querySelector('.ss__autocomplete__content__results');
		let defaultTitle = rendered.container.querySelector('.ss__autocomplete__title--content');
		expect(defaultTitle).not.toBeInTheDocument();
		expect(resultsSlot).toHaveTextContent('custom resultsSlot');

		let defaultLink = rendered.container.querySelector('.ss__autocomplete__content__info');
		let linkSlot = rendered.container.querySelector('.ss__autocomplete__content #findMe');

		expect(defaultLink).not.toBeInTheDocument();
		expect(linkSlot).toHaveTextContent('custom linkSlot');
	});

	//cant render both content slot and results slot at the same time.
	it('can set a custom content slot', async () => {
		const controller = createAutocompleteController({ client: config, controller: acConfig }, { client: mockClient });
		await controller.bind();

		const args = {
			controller,
			input: controller.config.selector,
			contentSlot: <div>Lorem Ipsum</div>,
		};

		const input = document.querySelector('.searchspring-ac') as HTMLInputElement;
		input.focus();
		input.value = 'dress';

		// to deal with timeoutDelay setTimeout used in focus event
		await new Promise((r) => setTimeout(r, INPUT_DELAY + 100));

		let rendered = render(<Autocomplete {...args} />, { container: document.getElementById('target') });
		let contentSlot = rendered.container.querySelector('.ss__autocomplete__content');
		expect(contentSlot).toHaveTextContent('Lorem Ipsum');
	});

	// needs own term
	it('can set a custom noResults slot', async () => {
		const controller = createAutocompleteController({ client: config, controller: acConfig }, { client: mockClient });
		await controller.bind();

		const args = {
			controller,
			input: controller.config.selector,
			noResultsSlot: <div>Lorem Ipsum</div>,
		};

		controller.client.mockData.updateConfig({ autocomplete: 'ac.noresults' });

		const input = document.querySelector('.searchspring-ac') as HTMLInputElement;
		input.value = 'efjii4iieiiedid';

		input.focus();

		// to deal with timeoutDelay setTimeout used in focus event
		await new Promise((r) => setTimeout(r, INPUT_DELAY + 100));

		let rendered = render(<Autocomplete {...args} />, { container: document.getElementById('target') });
		let noResultsSlot = rendered.container.querySelector('.ss__autocomplete__content__no-results');
		expect(noResultsSlot).toHaveTextContent('Lorem Ipsum');
	});

	it('can set a custom css width', async () => {
		const controller = createAutocompleteController({ client: config, controller: acConfig }, { client: mockClient });
		await controller.bind();

		const args = {
			controller,
			input: controller.config.selector,
			width: '200px',
		};
		//lets test both px and percent to be safe, both should be allowed.
		const args2 = {
			controller,
			input: controller.config.selector,
			width: '100%',
		};

		const input = document.querySelector('.searchspring-ac') as HTMLInputElement;
		input.focus();
		input.value = 'dress';

		// to deal with timeoutDelay setTimeout used in focus event
		await new Promise((r) => setTimeout(r, INPUT_DELAY + 100));

		let rendered = render(<Autocomplete {...args} />, { container: document.getElementById('target') });
		let ac = rendered.container.querySelector('.ss__autocomplete');
		const styles = getComputedStyle(ac);
		expect(styles['width']).toBe(args.width);

		let rendered2 = render(<Autocomplete {...args2} />, { container: document.getElementById('target') });
		let ac2 = rendered2.container.querySelector('.ss__autocomplete');
		const styles2 = getComputedStyle(ac2);
		expect(styles2['width']).toBe(args2.width);
	});
});

describe('AutoComplete theming works', () => {
	beforeEach(() => {
		document.body.innerHTML = '<div>' + '  <input type="text" class="searchspring-ac">' + '<div id="target"></div></div>';
		controllerConfigId = uuidv4().split('-').join('');
		acConfig = {
			id: controllerConfigId,
			selector: 'input.searchspring-ac',
			settings: {
				trending: {
					limit: 5,
				},
			},
		};
	});

	it('is themeable with ThemeProvider', async () => {
		const globalTheme = {
			components: {
				autocomplete: {
					trendingTitle: 'Lorem Ipsum',
				},
			},
		};

		const controller = createAutocompleteController({ client: config, controller: acConfig }, { client: mockClient });
		await controller.bind();

		const args = {
			controller,
			input: controller.config.selector,
		};

		const input = document.querySelector('.searchspring-ac');
		(input as HTMLInputElement).focus();

		// to deal with timeoutDelay setTimeout used in focus event
		await new Promise((r) => setTimeout(r, INPUT_DELAY + 100));

		const rendered = render(
			<ThemeProvider theme={globalTheme}>
				<Autocomplete {...args} />
			</ThemeProvider>,
			{ container: document.getElementById('target') }
		);

		const element = rendered.container.querySelector('.ss__autocomplete__title h5');
		expect(element).toBeInTheDocument();
		expect(element).toHaveTextContent(globalTheme.components.autocomplete.trendingTitle);
	});

	it('is themeable with theme prop', async () => {
		const propTheme = {
			components: {
				autocomplete: {
					trendingTitle: 'Lorem Ipsum',
				},
			},
		};

		const controller = createAutocompleteController({ client: config, controller: acConfig }, { client: mockClient });
		await controller.bind();

		const args = {
			controller,
			input: controller.config.selector,
		};

		const input = document.querySelector('.searchspring-ac');
		(input as HTMLInputElement).focus();

		// to deal with timeoutDelay setTimeout used in focus event
		await new Promise((r) => setTimeout(r, INPUT_DELAY + 100));

		const rendered = render(<Autocomplete {...args} theme={propTheme} />, { container: document.getElementById('target') });

		const element = rendered.container.querySelector('.ss__autocomplete__title h5');
		expect(element).toBeInTheDocument();
		expect(element).toHaveTextContent(propTheme.components.autocomplete.trendingTitle);
	});

	it('is theme prop overrides ThemeProvider', async () => {
		const globalTheme = {
			components: {
				autocomplete: {
					trendingTitle: 'shouldnt find this',
				},
			},
		};
		const propTheme = {
			components: {
				autocomplete: {
					trendingTitle: 'should find this',
				},
			},
		};

		const controller = createAutocompleteController({ client: config, controller: acConfig }, { client: mockClient });
		await controller.bind();

		const args = {
			controller,
			input: controller.config.selector,
		};

		const input = document.querySelector('.searchspring-ac');
		(input as HTMLInputElement).focus();

		// to deal with timeoutDelay setTimeout used in focus event
		await new Promise((r) => setTimeout(r, INPUT_DELAY + 100));

		const rendered = render(
			<ThemeProvider theme={globalTheme}>
				<Autocomplete {...args} theme={propTheme} />
			</ThemeProvider>,
			{ container: document.getElementById('target') }
		);

		const element = rendered.container.querySelector('.ss__autocomplete__title h5');
		expect(element).toBeInTheDocument();
		expect(element).toHaveTextContent(propTheme.components.autocomplete.trendingTitle);
		expect(element).not.toHaveTextContent(globalTheme.components.autocomplete.trendingTitle);
	});
});<|MERGE_RESOLUTION|>--- conflicted
+++ resolved
@@ -69,25 +69,14 @@
 			controller,
 			input: controller.config.selector,
 		};
-<<<<<<< HEAD
+
+		const rendered = render(<Autocomplete {...args} />, { container: document.getElementById('target') });
 
 		const input = document.querySelector('.searchspring-ac');
 		(input as HTMLInputElement).focus();
 
 		// to deal with timeoutDelay setTimeout used in focus event
-		await new Promise((r) => setTimeout(r, INPUT_DELAY + 100));
-
-		const rendered = render(<Autocomplete {...args} />, { container: document.getElementById('target') });
-=======
-
-		const rendered = render(<Autocomplete {...args} />, { container: document.getElementById('target') });
-
-		const input = document.querySelector('.searchspring-ac');
-		(input as HTMLInputElement).focus();
-
-		// to deal with timeoutDelay setTimeout used in focus event
 		await new Promise((r) => setTimeout(r, INPUT_DELAY));
->>>>>>> 37807cdb
 
 		const autocomplete = rendered.container.querySelector('.ss__autocomplete');
 		expect(autocomplete).toBeInTheDocument();
@@ -110,22 +99,15 @@
 			breakpoints,
 		};
 
-<<<<<<< HEAD
-=======
-		let rendered = render(<Autocomplete {...args} />, { container: document.getElementById('target') });
-
->>>>>>> 37807cdb
-		const input = document.querySelector('.searchspring-ac') as HTMLInputElement;
-		input.focus();
-		input.value = 'dress';
-
-		// to deal with timeoutDelay setTimeout used in focus event
-		await new Promise((r) => setTimeout(r, INPUT_DELAY + 100));
-
-<<<<<<< HEAD
-		let rendered = render(<Autocomplete {...args} />, { container: document.getElementById('target') });
-=======
->>>>>>> 37807cdb
+		let rendered = render(<Autocomplete {...args} />, { container: document.getElementById('target') });
+
+		const input = document.querySelector('.searchspring-ac') as HTMLInputElement;
+		input.focus();
+		input.value = 'dress';
+
+		// to deal with timeoutDelay setTimeout used in focus event
+		await new Promise((r) => setTimeout(r, INPUT_DELAY + 100));
+
 		let results = rendered.container.querySelectorAll('.ss__autocomplete__content__results .ss__result');
 		expect(results[0]).toBeInTheDocument();
 		expect(results.length).toEqual(9);
@@ -140,23 +122,14 @@
 			input: controller.config.selector,
 		};
 
-<<<<<<< HEAD
-=======
-		let rendered = render(<Autocomplete {...args} />, { container: document.getElementById('target') });
-
->>>>>>> 37807cdb
-		const input = document.querySelector('.searchspring-ac') as HTMLInputElement;
-		input.focus();
-		input.value = 'dress';
-
-		// to deal with timeoutDelay setTimeout used in focus event
-<<<<<<< HEAD
-		await new Promise((r) => setTimeout(r, INPUT_DELAY + 1000));
-
-		let rendered = render(<Autocomplete {...args} />, { container: document.getElementById('target') });
-=======
+		let rendered = render(<Autocomplete {...args} />, { container: document.getElementById('target') });
+
+		const input = document.querySelector('.searchspring-ac') as HTMLInputElement;
+		input.focus();
+		input.value = 'dress';
+
+		// to deal with timeoutDelay setTimeout used in focus event
 		await new Promise((r) => setTimeout(r, INPUT_DELAY + 500));
->>>>>>> 37807cdb
 
 		//first test the terms.
 		let termLinks = rendered.container.querySelectorAll('.ss__autocomplete .ss__autocomplete__terms__option a');
@@ -178,11 +151,7 @@
 		userEvent.hover(termLinks[1]);
 
 		// to deal with timeoutDelay setTimeout used in focus event
-<<<<<<< HEAD
-		await new Promise((r) => setTimeout(r, 1000));
-=======
 		await new Promise((r) => setTimeout(r, 500));
->>>>>>> 37807cdb
 
 		//now lets check for the new results
 		let newResults = rendered.container.querySelectorAll('.ss__autocomplete__content__results .ss__result');
@@ -211,11 +180,7 @@
 		userEvent.hover(facetOptions[0]);
 
 		// to deal with timeoutDelay setTimeout used in focus event
-<<<<<<< HEAD
-		await new Promise((r) => setTimeout(r, 1000));
-=======
 		await new Promise((r) => setTimeout(r, 500));
->>>>>>> 37807cdb
 
 		//check for the new results
 		let newNewResults = rendered.container.querySelectorAll('.ss__autocomplete__content__results .ss__result');
