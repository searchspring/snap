{
	"name": "@searchspring/snap-tracker",
	"version": "0.27.7",
	"description": "Snap Tracker",
	"main": "dist/cjs/index.js",
	"module": "dist/esm/index.js",
	"author": "Searchspring",
	"license": "MIT",
	"repository": "https://github.com/searchspring/snap",
	"publishConfig": {
		"access": "public"
	},
	"scripts": {
		"build": "rm -rf ./dist && tsc && tsc -p tsconfig.cjs.json",
		"build:docs": "typedoc --out docs src/index.ts",
		"dev": "tsc --watch",
		"format": "prettier --write 'src/**/*.{js,jsx,ts,tsx}'",
		"lint": "eslint 'src/**/*.{js,jsx,ts,tsx}'",
		"test": "jest",
		"test:watch": "jest --watch"
	},
	"dependencies": {
<<<<<<< HEAD
		"@searchspring/snap-store-mobx": "0.27.4",
		"@searchspring/snap-toolbox": "0.27.4",
		"@types/uuid": "8.3.4",
		"deepmerge": "4.2.2",
		"uuid": "8.3.2"
=======
		"@searchspring/snap-store-mobx": "^0.27.7",
		"@searchspring/snap-toolbox": "^0.27.7",
		"@types/uuid": "^8.3.4",
		"deepmerge": "^4.2.2",
		"uuid": "^8.3.2"
>>>>>>> 5735ac82
	},
	"sideEffects": false,
	"files": [
		"dist/**/*"
	]
}<|MERGE_RESOLUTION|>--- conflicted
+++ resolved
@@ -20,19 +20,11 @@
 		"test:watch": "jest --watch"
 	},
 	"dependencies": {
-<<<<<<< HEAD
-		"@searchspring/snap-store-mobx": "0.27.4",
-		"@searchspring/snap-toolbox": "0.27.4",
-		"@types/uuid": "8.3.4",
-		"deepmerge": "4.2.2",
-		"uuid": "8.3.2"
-=======
 		"@searchspring/snap-store-mobx": "^0.27.7",
 		"@searchspring/snap-toolbox": "^0.27.7",
 		"@types/uuid": "^8.3.4",
 		"deepmerge": "^4.2.2",
 		"uuid": "^8.3.2"
->>>>>>> 5735ac82
 	},
 	"sideEffects": false,
 	"files": [
