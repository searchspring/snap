--- conflicted
+++ resolved
@@ -1,10 +1,6 @@
 {
 	"name": "@searchspring/snap-tracker",
-<<<<<<< HEAD
 	"version": "1.8.1",
-=======
-	"version": "0.67.4",
->>>>>>> d633f577
 	"description": "Snap Tracker",
 	"main": "dist/cjs/index.js",
 	"module": "dist/esm/index.js",
@@ -24,15 +20,10 @@
 		"test:watch": "jest --watch"
 	},
 	"dependencies": {
-<<<<<<< HEAD
+		"@searchspring/beacon": "0.0.31",
 		"@searchspring/snap-store-mobx": "^1.8.1",
 		"@searchspring/snap-toolbox": "^1.8.1",
 		"@types/uuid": "8.3.4",
-=======
-		"@searchspring/beacon": "0.0.31",
-		"@searchspring/snap-store-mobx": "0.67.4",
-		"@searchspring/snap-toolbox": "0.67.4",
->>>>>>> d633f577
 		"deepmerge": "4.3.1",
 		"uuid": "9.0.1"
 	},
