import deepmerge from 'deepmerge';

import { StorageStore } from '@searchspring/snap-store-mobx';
import { version, DomTargeter, getContext } from '@searchspring/snap-toolbox';
import { AppMode } from '@searchspring/snap-toolbox';
import { Beacon } from '@searchspring/beacon';
import type { Item, OrderTransactionSchemaData, Product, BeaconConfig } from '@searchspring/beacon';

import {
	TrackerGlobals,
	TrackMethods,
	ProductViewEvent,
	ShopperLoginEvent,
	TrackErrorEvent,
	OrderTransactionData,
	TrackerConfig,
	TrackerEvents,
} from './types';

<<<<<<< HEAD
export const BATCH_TIMEOUT = 200;
const LEGACY_USERID_COOKIE_NAME = '_isuid';
const USERID_COOKIE_NAME = 'ssUserId';
const SHOPPERID_COOKIE_NAME = 'ssShopperId';
const COOKIE_EXPIRATION = 31536000000; // 1 year
const VIEWED_COOKIE_EXPIRATION = 220752000000; // 7 years
const COOKIE_SAMESITE = 'Lax';
const COOKIE_DOMAIN =
	(typeof window !== 'undefined' && window.location.hostname && '.' + window.location.hostname.replace(/^www\./, '')) || undefined;
const SESSIONID_STORAGE_NAME = 'ssSessionIdNamespace';
const LOCALSTORAGE_BEACON_POOL_NAME = 'ssBeaconPool';
const CART_PRODUCTS = 'ssCartProducts';
const VIEWED_PRODUCTS = 'ssViewedProducts';
export const MAX_VIEWED_COUNT = 20;
=======
const MAX_PARENT_LEVELS = 3;
>>>>>>> d633f577

const defaultConfig: TrackerConfig = {
	id: 'track',
	framework: 'snap',
	mode: AppMode.production,
};

export class Tracker extends Beacon {
	private localStorage: StorageStore;
	private doNotTrack: TrackerEvents[];

<<<<<<< HEAD
	public config: TrackerConfig;
=======
	public config: TrackerConfig & BeaconConfig;
>>>>>>> d633f577
	private targeters: DomTargeter[] = [];

	constructor(globals: TrackerGlobals, config?: TrackerConfig & BeaconConfig) {
		config = deepmerge(defaultConfig, config || {});
		config.initiator = `searchspring/${config.framework}/${version}`;

		super(globals, config);
		if (typeof globals != 'object' || typeof globals.siteId != 'string') {
			throw new Error(`Invalid config passed to tracker. The "siteId" attribute must be provided.`);
		}

		this.config = config;

		this.doNotTrack = this.config.doNotTrack || [];

		if (Object.values(AppMode).includes(this.config.mode as AppMode)) {
			this.mode = this.config.mode as AppMode;
		}

		this.localStorage = new StorageStore({
			type: 'local',
			key: `ss-${this.config.id}`,
		});

		this.localStorage.set('siteId', this.globals.siteId);

		if (!window.searchspring?.tracker) {
			window.searchspring = window.searchspring || {};
			window.searchspring.tracker = this;
			window.searchspring.version = version;
		}

		// since this is in the constructor, setTimeout is required for jest.spyOn
		setTimeout(() => {
			this.targeters.push(
				new DomTargeter([{ selector: 'script[type^="searchspring/track/"]', emptyTarget: false }], (target: any, elem: Element) => {
					const { item, items, siteId, shopper, order, type, currency } = getContext(
						['item', 'items', 'siteId', 'shopper', 'order', 'type', 'currency'],
						elem as HTMLScriptElement
					);

					this.setCurrency(currency);
					switch (type) {
						case 'searchspring/track/shopper/login':
							this.track.shopper.login(shopper, siteId);
							break;
						case 'searchspring/track/product/view':
							this.track.product.view(item, siteId);
							break;
						case 'searchspring/track/cart/view':
							this.track.cart.view();
							break;
						case 'searchspring/track/order/transaction':
							this.track.order.transaction({ order, items }, siteId);
							break;
						default:
							console.error(`event '${type}' is not supported`);
							break;
					}
				})
			);
		});

<<<<<<< HEAD
		this.sendEvents();
=======
		document.addEventListener('click', (event: Event) => {
			const updateRecsControllers = (): void => {
				if (window.searchspring.controller) {
					Object.keys(window.searchspring.controller).forEach((name) => {
						const controller = window.searchspring.controller[name];
						if (controller.type === 'recommendation' && controller.config?.realtime) {
							controller.search();
						}
					});
				}
			};

			const getClickAttributes = (event: Event): Record<string, any> => {
				const attributeList = [
					`ss-${this.config.id}-cart-add`,
					`ss-${this.config.id}-cart-remove`,
					`ss-${this.config.id}-cart-clear`,
					`ss-${this.config.id}-cart-view`,
					`ss-${this.config.id}-intellisuggest`,
					`ss-${this.config.id}-intellisuggest-signature`,
					`href`,
				];
				const attributes: { [key: string]: any } = {};
				let levels = 0;

				let elem: HTMLElement | null = null;
				elem = event && (event.target as HTMLElement);

				while (Object.keys(attributes).length == 0 && elem !== null && levels <= MAX_PARENT_LEVELS) {
					Object.values(elem.attributes).forEach((attr: Attr) => {
						const attrName = attr.nodeName;

						if (attributeList.indexOf(attrName) != -1) {
							attributes[attrName] = elem && elem.getAttribute(attrName);
						}
					});

					elem = elem.parentElement;
					levels++;
				}

				return attributes;
			};

			const attributes = getClickAttributes(event);

			if (attributes[`ss-${this.config.id}-cart-add`]) {
				// add skus to cart
				const skus = attributes[`ss-${this.config.id}-cart-add`].split(',');
				this.cookies.cart.add(skus);
				updateRecsControllers();
			} else if (attributes[`ss-${this.config.id}-cart-remove`]) {
				// remove skus from cart
				const skus = attributes[`ss-${this.config.id}-cart-remove`].split(',');
				this.cookies.cart.remove(skus);
				updateRecsControllers();
			} else if (`ss-${this.config.id}-cart-clear` in attributes) {
				// clear all from cart
				this.cookies.cart.clear();
				updateRecsControllers();
			} else if (`ss-${this.config.id}-cart-view` in attributes) {
				// update recs
				updateRecsControllers();
			} else if (attributes[`ss-${this.config.id}-intellisuggest`] && attributes[`ss-${this.config.id}-intellisuggest-signature`]) {
				this.track.product.click();
			}
		});

		const cart = (this.globals as TrackerGlobals).cart;
		if (Array.isArray(cart)) {
			if (cart.length === 0) {
				// cart is empty, clear storage and send remove event if storage had items
				const storedCart = this.storage.cart.get();
				if (storedCart.length) {
					this.events.cart.remove({
						data: {
							results: storedCart,
							cart: [],
						},
					});
				}
				this.storage.cart.clear();
			} else if (cart.length) {
				// length check here to be able to sent error event if invalid array of objects is provided
				const currentCart: Product[] = cart
					.filter(
						(item) =>
							typeof item === 'object' &&
							(item.uid || item.sku || item.childUid || item.childSku) &&
							item.qty !== undefined &&
							item.price !== undefined
					)
					.map((item): Product => {
						return {
							uid: item.uid,
							childUid: item.childUid,
							sku: item.sku,
							childSku: item.childSku,
							price: item.price,
							qty: item.qty,
						};
					});

				// beacon 2.0 requires all parameters to be present
				// send error to keep track of integrations to be updated
				if (!currentCart.length) {
					this.events.error.snap({
						data: {
							message: 'cart globals missing properties',
							details: { cart },
						},
					});
				}

				const storedCart = this.storage.cart.get();
				const toAdd: Product[] = [];
				const toRemove: Product[] = [];

				if (!storedCart?.length && currentCart.length) {
					// no stored cart, add all items
					toAdd.push(...currentCart);
				} else if (currentCart.length) {
					currentCart.forEach((item) => {
						const existingItem = storedCart.find((existingItem) => {
							return (
								existingItem.uid === item.uid &&
								existingItem.sku === item.sku &&
								existingItem.childUid === item.childUid &&
								existingItem.childSku === item.childSku
							);
						});
						if (!existingItem) {
							// item does not exist in cart, add it
							toAdd.push(item);
						} else if (existingItem) {
							// item already exists in cart, check if qty has changed
							if (item.qty > existingItem.qty) {
								toAdd.push({
									...item,
									qty: item.qty - existingItem.qty,
								});
							} else if (item.qty < existingItem.qty) {
								toRemove.push({
									...existingItem,
									qty: existingItem.qty - item.qty,
								});
							}
							// remove from existing cart
							const index = storedCart.indexOf(existingItem);
							if (index !== -1) {
								storedCart.splice(index, 1);
							}
						}
					});
					// any remaining items in existing cart should be removed
					if (storedCart.length) {
						toRemove.push(...storedCart);
					}
				}
				if (toAdd.length) {
					this.events.cart.add({
						data: {
							results: toAdd,
							cart: currentCart,
						},
					});
				}
				if (toRemove.length) {
					this.events.cart.remove({
						data: {
							results: toRemove,
							cart: currentCart,
						},
					});
				}
			}
		}
>>>>>>> d633f577
	}

	public getGlobals(): TrackerGlobals {
		return JSON.parse(JSON.stringify(this.globals));
	}

	public retarget(): void {
		this.targeters.forEach((target) => {
			target.retarget();
		});
	}

	track: TrackMethods = {
		error: (data: TrackErrorEvent, siteId?: string): undefined => {
			if (this.doNotTrack?.includes('error') || this.mode === AppMode.development) {
				return;
			}

			if (!data?.stack && !data?.message) {
				// no console log
				return;
			}
			const { stack, message, ...details } = data;
			const { pageUrl } = this.getContext();

			// prevent sending of errors when on localhost or CDN
			if (message?.includes('Profile is currently paused') || pageUrl.includes('//localhost') || pageUrl.includes('//snapui.searchspring.io/')) {
				return;
			}

			this.events.error.snap({
				data: {
					message: message || 'unknown',
					stack,
					details,
				},
				siteId,
			});
		},
		shopper: {
			login: (data: ShopperLoginEvent, siteId?: string): undefined => {
				if (this.doNotTrack?.includes('shopper.login')) {
					return;
				}
				this.events.shopper.login({ data: { id: data.id }, siteId });
			},
		},
		product: {
			view: (data: ProductViewEvent, siteId?: string): undefined => {
				if (this.doNotTrack?.includes('product.view')) {
					return;
				}
				let result = data;
				if (!data.uid && data.sku) {
					result = {
						...data,
						uid: data.sku,
					};
				}

				this.events.product.pageView({ data: { result: result as Item }, siteId });
			},
			/**
			 * @deprecated tracker.track.product.click() is deprecated and will be removed. Use tracker.events['search' | 'category'].clickThrough() instead
			 */
			click: (): void => {
				console.warn(
					`tracker.track.product.click() is deprecated and is no longer functional. Use tracker.events['search' | 'category'].clickThrough() instead`
				);
				this.events.error.snap({ data: { message: `tracker.track.product.click was called` } });
			},
		},
		cart: {
			view: (): void => {
				console.warn(
					'tracker.cart.view is deprecated and no longer functional. Use tracker.events.cart.add() and tracker.events.cart.remove() instead'
				);
				this.events.error.snap({ data: { message: `tracker.track.cart.view was called` } });
			},
		},
		order: {
			transaction: (data: OrderTransactionData, siteId?: string): undefined => {
				if (this.doNotTrack?.includes('order.transaction')) {
					return;
				}

				const order = (data as OrderTransactionData).order;
				const items = (data as OrderTransactionData).items as Product[];
				const orderTransactionData: OrderTransactionSchemaData = {
					orderId: `${order?.id || ''}`,
					transactionTotal: Number(order?.transactionTotal || 0),
					total: Number(order?.total || 0),
					city: order?.city,
					state: order?.state,
					country: order?.country,
					results: items.map((item) => {
						return {
							// uid is required - fallback to get most relevant
							uid: item.uid || item.sku || '',
							childUid: item.childUid,
							sku: item.sku,
							childSku: item.childSku,
							qty: Number(item.qty),
							price: Number(item.price),
						};
					}),
				};
				this.events.order.transaction({ data: orderTransactionData, siteId });
			},
		},
	};

	cookies = {
		cart: {
			get: (): string[] => {
				const data = this.storage.cart.get();
				return data.map((item) => this.getProductId(item));
			},
			set: (items: string[]): void => {
				const cartItems = items.map((item) => `${item}`.trim());
				const uniqueCartItems: Product[] = Array.from(new Set(cartItems)).map((uid) => ({ uid, sku: uid, price: 0, qty: 1 }));
				this.storage.cart.set(uniqueCartItems);
			},
			add: (items: string[]): void => {
				if (items.length) {
					const itemsToAdd: Product[] = items.map((item) => `${item}`.trim()).map((uid) => ({ uid, sku: uid, price: 0, qty: 1 }));
					this.storage.cart.add(itemsToAdd);
				}
			},
			remove: (items: string[]): void => {
				if (items.length) {
					const itemsToRemove: Product[] = items.map((item) => `${item}`.trim()).map((uid) => ({ uid, sku: uid, price: 0, qty: 1 }));
					this.storage.cart.remove(itemsToRemove);
				}
			},
			clear: () => {
				this.storage.cart.clear();
			},
		},
		viewed: {
			get: (): string[] => {
				const viewedItems = this.storage.viewed.get();
				return viewedItems.map((item) => this.getProductId(item));
			},
		},
	};
}<|MERGE_RESOLUTION|>--- conflicted
+++ resolved
@@ -17,25 +17,6 @@
 	TrackerEvents,
 } from './types';
 
-<<<<<<< HEAD
-export const BATCH_TIMEOUT = 200;
-const LEGACY_USERID_COOKIE_NAME = '_isuid';
-const USERID_COOKIE_NAME = 'ssUserId';
-const SHOPPERID_COOKIE_NAME = 'ssShopperId';
-const COOKIE_EXPIRATION = 31536000000; // 1 year
-const VIEWED_COOKIE_EXPIRATION = 220752000000; // 7 years
-const COOKIE_SAMESITE = 'Lax';
-const COOKIE_DOMAIN =
-	(typeof window !== 'undefined' && window.location.hostname && '.' + window.location.hostname.replace(/^www\./, '')) || undefined;
-const SESSIONID_STORAGE_NAME = 'ssSessionIdNamespace';
-const LOCALSTORAGE_BEACON_POOL_NAME = 'ssBeaconPool';
-const CART_PRODUCTS = 'ssCartProducts';
-const VIEWED_PRODUCTS = 'ssViewedProducts';
-export const MAX_VIEWED_COUNT = 20;
-=======
-const MAX_PARENT_LEVELS = 3;
->>>>>>> d633f577
-
 const defaultConfig: TrackerConfig = {
 	id: 'track',
 	framework: 'snap',
@@ -46,11 +27,7 @@
 	private localStorage: StorageStore;
 	private doNotTrack: TrackerEvents[];
 
-<<<<<<< HEAD
-	public config: TrackerConfig;
-=======
 	public config: TrackerConfig & BeaconConfig;
->>>>>>> d633f577
 	private targeters: DomTargeter[] = [];
 
 	constructor(globals: TrackerGlobals, config?: TrackerConfig & BeaconConfig) {
@@ -112,77 +89,6 @@
 					}
 				})
 			);
-		});
-
-<<<<<<< HEAD
-		this.sendEvents();
-=======
-		document.addEventListener('click', (event: Event) => {
-			const updateRecsControllers = (): void => {
-				if (window.searchspring.controller) {
-					Object.keys(window.searchspring.controller).forEach((name) => {
-						const controller = window.searchspring.controller[name];
-						if (controller.type === 'recommendation' && controller.config?.realtime) {
-							controller.search();
-						}
-					});
-				}
-			};
-
-			const getClickAttributes = (event: Event): Record<string, any> => {
-				const attributeList = [
-					`ss-${this.config.id}-cart-add`,
-					`ss-${this.config.id}-cart-remove`,
-					`ss-${this.config.id}-cart-clear`,
-					`ss-${this.config.id}-cart-view`,
-					`ss-${this.config.id}-intellisuggest`,
-					`ss-${this.config.id}-intellisuggest-signature`,
-					`href`,
-				];
-				const attributes: { [key: string]: any } = {};
-				let levels = 0;
-
-				let elem: HTMLElement | null = null;
-				elem = event && (event.target as HTMLElement);
-
-				while (Object.keys(attributes).length == 0 && elem !== null && levels <= MAX_PARENT_LEVELS) {
-					Object.values(elem.attributes).forEach((attr: Attr) => {
-						const attrName = attr.nodeName;
-
-						if (attributeList.indexOf(attrName) != -1) {
-							attributes[attrName] = elem && elem.getAttribute(attrName);
-						}
-					});
-
-					elem = elem.parentElement;
-					levels++;
-				}
-
-				return attributes;
-			};
-
-			const attributes = getClickAttributes(event);
-
-			if (attributes[`ss-${this.config.id}-cart-add`]) {
-				// add skus to cart
-				const skus = attributes[`ss-${this.config.id}-cart-add`].split(',');
-				this.cookies.cart.add(skus);
-				updateRecsControllers();
-			} else if (attributes[`ss-${this.config.id}-cart-remove`]) {
-				// remove skus from cart
-				const skus = attributes[`ss-${this.config.id}-cart-remove`].split(',');
-				this.cookies.cart.remove(skus);
-				updateRecsControllers();
-			} else if (`ss-${this.config.id}-cart-clear` in attributes) {
-				// clear all from cart
-				this.cookies.cart.clear();
-				updateRecsControllers();
-			} else if (`ss-${this.config.id}-cart-view` in attributes) {
-				// update recs
-				updateRecsControllers();
-			} else if (attributes[`ss-${this.config.id}-intellisuggest`] && attributes[`ss-${this.config.id}-intellisuggest-signature`]) {
-				this.track.product.click();
-			}
 		});
 
 		const cart = (this.globals as TrackerGlobals).cart;
@@ -294,7 +200,6 @@
 				}
 			}
 		}
->>>>>>> d633f577
 	}
 
 	public getGlobals(): TrackerGlobals {
