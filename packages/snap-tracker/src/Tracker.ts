--- conflicted
+++ resolved
@@ -61,10 +61,6 @@
 			type: StorageType.LOCAL,
 			key: `ss-${this.config.namespace}-${this.globals.siteId}-local`,
 		});
-		this.sessionStorage = new StorageStore({
-			type: StorageType.SESSION,
-			key: `ss-${this.config.namespace}-${this.globals.siteId}-session`,
-		});
 
 		this.context = {
 			...this.getUserId(),
@@ -114,21 +110,6 @@
 		});
 	}
 
-<<<<<<< HEAD
-=======
-	setNamespace = (namespace?: string): void => {
-		let prefix = 'tracker';
-		if (namespace) {
-			this.namespace = `${namespace}`;
-			prefix = namespace;
-		}
-		this.localStorage = new StorageStore({
-			type: StorageType.LOCAL,
-			key: `ss-${prefix}-${this.globals.siteId}-local`,
-		});
-	};
-
->>>>>>> 782a2857
 	setGlobal = (): void => {
 		window.searchspring = window.searchspring || {};
 		window.searchspring.track = this.track;
