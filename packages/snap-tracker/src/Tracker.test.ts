--- conflicted
+++ resolved
@@ -152,150 +152,6 @@
 	});
 });
 
-<<<<<<< HEAD
-=======
-describe('Attribute Click Tracking', () => {
-	afterEach(() => {
-		global.document.body.innerHTML = '';
-	});
-
-	afterAll(() => {
-		resetAllCookies();
-	});
-
-	it('can track ss-track-cart-add', async () => {
-		const attribute = 'ss-track-cart-add';
-		const skus = ['abc123'];
-
-		global.document.body.innerHTML = `<div>
-			<button ${attribute}='${skus.join(',')}'></button>
-		</div>`;
-
-		const tracker = new Tracker(globals, config);
-		const trackEvent = jest.spyOn(tracker.cookies.cart, 'add');
-
-		const clickEvent = new Event('click', {
-			bubbles: true, // required because our click event is attached to the document
-		});
-
-		const button = global.document.querySelector(`[${attribute}]`);
-		button?.dispatchEvent(clickEvent);
-
-		expect(trackEvent).toHaveBeenCalledWith(skus);
-		expect(global.document.cookie).toContain(`ssCartProducts=${encodeURIComponent(skus.join(','))}`);
-
-		trackEvent.mockRestore();
-	});
-
-	it('can track ss-track-cart-remove', async () => {
-		const attribute = 'ss-track-cart-remove';
-		const skus = ['abc123'];
-
-		global.document.body.innerHTML = `<div>
-			<button ${attribute}='${skus.join(',')}'></button>
-		</div>`;
-
-		const tracker = new Tracker(globals, config);
-		const trackEvent = jest.spyOn(tracker.cookies.cart, 'remove');
-
-		const clickEvent = new Event('click', {
-			bubbles: true, // required because our click event is attached to the document
-		});
-
-		const button = global.document.querySelector(`[${attribute}]`);
-		button?.dispatchEvent(clickEvent);
-
-		expect(trackEvent).toHaveBeenCalledWith(skus);
-		expect(global.document.cookie).not.toContain(`${skus[0]}`);
-
-		trackEvent.mockRestore();
-	});
-
-	it('can track ss-track-cart-clear', async () => {
-		const attribute = 'ss-track-cart-clear';
-
-		global.document.body.innerHTML = `<div>
-			<button ${attribute}></button>
-		</div>`;
-
-		const tracker = new Tracker(globals, config);
-		const trackEvent = jest.spyOn(tracker.cookies.cart, 'clear');
-
-		// first add products to cart
-		const skus = ['abc123', 'def456'];
-		tracker.cookies.cart.add(skus);
-		expect(global.document.cookie).toContain(`ssCartProducts=${encodeURIComponent(skus.join(','))}`);
-
-		const clickEvent = new Event('click', {
-			bubbles: true, // required because our click event is attached to the document
-		});
-
-		const button = global.document.querySelector(`[${attribute}]`);
-		button?.dispatchEvent(clickEvent);
-
-		expect(trackEvent).toHaveBeenCalledTimes(1);
-		expect(global.document.cookie).not.toContain(`${skus[0]}`);
-		expect(global.document.cookie).not.toContain(`${skus[1]}`);
-
-		trackEvent.mockRestore();
-	});
-
-	it('can track ss-track-intellisuggest and ss-track-intellisuggest-signature', async () => {
-		const intellisuggestData = 'intellisuggestData';
-		const intellisuggestSignature = 'intellisuggestSignature';
-		const href = '/search';
-
-		global.document.body.innerHTML = `<div>
-			<a 
-				href='${href}' 
-				ss-track-intellisuggest='${intellisuggestData}' 
-				ss-track-intellisuggest-signature='${intellisuggestSignature}'>
-			</a>
-		</div>`;
-
-		const tracker = new Tracker(globals, config);
-		const trackEvent = jest.spyOn(tracker.track.product, 'click');
-
-		const clickEvent = new Event('click', {
-			bubbles: true, // required because our click event is attached to the document
-		});
-
-		const button = global.document.querySelector('[ss-track-intellisuggest][ss-track-intellisuggest-signature]');
-		button?.dispatchEvent(clickEvent);
-
-		expect(trackEvent).toHaveBeenCalledWith(); // deprecated, should still be called with no params
-
-		trackEvent.mockRestore();
-	});
-
-	it('can track if nested element is clicked', async () => {
-		const attribute = 'ss-track-cart-add';
-		const skus = ['abc123'];
-
-		global.document.body.innerHTML = `<div>
-			<button ${attribute}='${skus.join(',')}'>
-				<span class='click'>Click Me</span>
-			</button>
-		</div>`;
-
-		const tracker = new Tracker(globals, config);
-		const trackEvent = jest.spyOn(tracker.cookies.cart, 'add');
-
-		const clickEvent = new Event('click', {
-			bubbles: true, // required because our click event is attached to the document
-		});
-
-		const span = global.document.querySelector('span.click');
-		span?.dispatchEvent(clickEvent);
-
-		expect(trackEvent).toHaveBeenCalledWith(skus);
-		expect(global.document.cookie).toContain(`ssCartProducts=${encodeURIComponent(skus.join(','))}`);
-
-		trackEvent.mockRestore();
-	});
-});
-
->>>>>>> d633f577
 describe('Tracker', () => {
 	afterAll(() => {
 		resetAllCookies();
