--- conflicted
+++ resolved
@@ -1,9 +1,5 @@
 # Snap Logger
 
-<<<<<<< HEAD
-[![Commitizen friendly](https://img.shields.io/badge/commitizen-friendly-brightgreen.svg)](http://commitizen.github.io/cz-cli/)
-=======
->>>>>>> 3c18b3e9
 <a href="https://www.npmjs.com/package/@searchspring/snap-logger"><img alt="NPM Status" src="https://img.shields.io/npm/v/@searchspring/snap-logger.svg?style=flat"></a>
 
 Simple logger for debugging
@@ -34,15 +30,6 @@
 # Usage
 
 ## Import
-<<<<<<< HEAD
-### CommonJS
-```typescript
-const Logger = require('@searchspring/snap-logger');
-```
-
-### ES Module
-=======
->>>>>>> 3c18b3e9
 ```typescript
 import { Logger } from '@searchspring/snap-logger';
 ```
@@ -56,43 +43,15 @@
 ```
 
 ## Controller usage
-<<<<<<< HEAD
-```typescript
-import { SearchController } from '@searchspring/snap-controller';
-import SnapClient from '@searchspring/snap-client-javascript';
-import { SearchStore } from '@searchspring/snap-store-mobx';
-import { UrlManager, QueryStringTranslator, reactLinker } from '@searchspring/snap-url-manager';
-import { EventManager } from '@searchspring/snap-event-manager';
-import { Profiler } from '@searchspring/snap-profiler';
-import { Logger } from '@searchspring/snap-logger';
-
-const searchController = new SearchController(searchConfig, {
-        client: new SnapClient(globals, clientConfig),
-        store: new SearchStore(),
-        urlManager: new UrlManager(new QueryStringTranslator(), reactLinker),
-        eventManager: new EventManager(),
-        profiler: new Profiler(),
-        logger: new Logger()
-    }: ControllerServices
-));
-
-searchController.log.warn('')
-```
-=======
 Snap Logger is a dependancy of Snap Controller and it is recommended to use logging methods of the controller
 
 See [Typical Usage](../../README.md#TypicalUsage)
->>>>>>> 3c18b3e9
 
 ## Standalone usage
 ```typescript
 const logger = new Logger();
 
-<<<<<<< HEAD
-logger.warn('');
-=======
 logger.warn('this is a warning');
->>>>>>> 3c18b3e9
 ```
 
 ## `getGroup` method
@@ -161,11 +120,7 @@
 logger.imageText({
     url: 'https://searchspring.com/wp-content/uploads/2020/01/SearchSpring-Primary-FullColor-800-1-1-640x208.png',
     text: `imageText`,
-<<<<<<< HEAD
-    style: `color: ${searchController.log.colors.indigo}; font-weight: bold;`,
-=======
     style: `color: #4c3ce2; font-weight: bold;`,
->>>>>>> 3c18b3e9
 });
 ```
 
@@ -183,26 +138,18 @@
 
 ```typescript
 import { Profiler } from '@searchspring/snap-profiler';
-<<<<<<< HEAD
-
-=======
 import { Logger } from '@searchspring/snap-logger';
 
 const logger = new Logger();
->>>>>>> 3c18b3e9
 const profiler = new Profiler();
 
 const searchProfile = profiler.create({ 
     type: 'event', 
     name: 'search', 
     context: {} 
-<<<<<<< HEAD
-}).start();
-=======
 });
 
 searchProfile.start();
->>>>>>> 3c18b3e9
 
 // code to profile
 
@@ -211,10 +158,6 @@
 logger.profile(searchProfile)
 ```
 
-<<<<<<< HEAD
-=======
-
->>>>>>> 3c18b3e9
 ## `dev` method
 Note: if mode is set to `LogMode.PRODUCTION`, `dev` logs will not be displayed
 
