<<<<<<< HEAD
import { AppMode } from '@searchspring/snap-toolbox';

import {
	HybridAPI,
	SuggestAPI,
	RecommendAPI,
=======
import { HybridAPI, SuggestAPI, RecommendAPI, ApiConfiguration } from './apis';

import type {
	ClientGlobals,
	ClientConfig,
>>>>>>> 3f11fca2
	TrendingRequestModel,
	TrendingResponseModel,
	ProfileRequestModel,
	RecommendRequestModel,
	RecommendCombinedRequestModel,
	RecommendCombinedResponseModel,
} from '../types';

import type {
	MetaRequestModel,
	MetaResponseModel,
	SearchRequestModel,
	SearchResponseModel,
	AutocompleteRequestModel,
	AutocompleteResponseModel,
} from '@searchspring/snapi-types';

import deepmerge from 'deepmerge';

const defaultConfig: ClientConfig = {
	mode: AppMode.production,
	meta: {
		cache: {
			purgeable: false,
		},
	},
	search: {
		api: {
			// origin: 'https://snapi.kube.searchspring.io',
		},
	},
	autocomplete: {
		api: {
			// origin: 'https://snapi.kube.searchspring.io',
		},
	},
	recommend: {
		api: {
			// origin: 'https://snapi.kube.searchspring.io',
		},
	},
	finder: {
		api: {
			// origin: 'https://snapi.kube.searchspring.io',
		},
	},
	suggest: {
		api: {
			// origin: 'https://snapi.kube.searchspring.io',
		},
	},
};

export class Client {
	private mode = AppMode.production;
	private globals: ClientGlobals;
	private config: ClientConfig;
	private requesters: {
		autocomplete: HybridAPI;
		meta: HybridAPI;
		search: HybridAPI;
		recommend: RecommendAPI;
		suggest: SuggestAPI;
		finder: HybridAPI;
	};

	constructor(globals: ClientGlobals, config: ClientConfig = {}) {
		if (!globals?.siteId) {
			throw 'no siteId specified!';
		}

		this.globals = globals;
		this.config = deepmerge(defaultConfig, config);

		if (Object.values(AppMode).includes(this.config.mode as AppMode)) {
			this.mode = this.config.mode! as AppMode;
		}

		this.requesters = {
			autocomplete: new HybridAPI(
				new ApiConfiguration({
					mode: this.mode,
					origin: this.config.autocomplete?.api?.origin,
					cache: this.config.autocomplete?.cache,
				})
			),
			meta: new HybridAPI(
				new ApiConfiguration({
					mode: this.mode,
					origin: this.config.meta?.api?.origin,
					cache: this.config.meta?.cache,
				})
			),
			recommend: new RecommendAPI(
				new ApiConfiguration({
					mode: this.mode,
					origin: this.config.recommend?.api?.origin,
					cache: this.config.recommend?.cache,
				})
			),
			search: new HybridAPI(
				new ApiConfiguration({
					mode: this.mode,
					origin: this.config.search?.api?.origin,
					cache: this.config.search?.cache,
				})
			),
			finder: new HybridAPI(
				new ApiConfiguration({
					origin: this.config.finder?.api?.origin,
					cache: this.config.finder?.cache,
				})
			),
			suggest: new SuggestAPI(
				new ApiConfiguration({
					mode: this.mode,
					origin: this.config.suggest?.api?.origin,
					cache: this.config.suggest?.cache,
				})
			),
		};
	}

	async meta(params?: MetaRequestModel): Promise<MetaResponseModel> {
		const defaultParams: MetaRequestModel = { siteId: this.globals.siteId };
		params = deepmerge(defaultParams, params || {});

		return this.requesters.meta.getMeta(params);
	}

	async autocomplete(params: AutocompleteRequestModel = {}): Promise<[MetaResponseModel, AutocompleteResponseModel]> {
		if (!params.search?.query?.string) {
			throw 'query string parameter is required';
		}

		params = deepmerge(this.globals, params);

		return Promise.all([this.meta({ siteId: params.siteId || '' }), this.requesters.autocomplete.getAutocomplete(params)]);
	}

	async search(params: SearchRequestModel = {}): Promise<[MetaResponseModel, SearchResponseModel]> {
		params = deepmerge(this.globals, params);

		return Promise.all([this.meta({ siteId: params.siteId || '' }), this.requesters.search.getSearch(params)]);
	}

	async finder(params: SearchRequestModel = {}): Promise<[MetaResponseModel, SearchResponseModel]> {
		params = deepmerge(this.globals, params);

		return Promise.all([this.meta({ siteId: params.siteId || '' }), this.requesters.finder.getFinder(params)]);
	}

	async trending(params: Partial<TrendingRequestModel>): Promise<TrendingResponseModel> {
		params = deepmerge({ siteId: this.globals.siteId }, params || {});

		return this.requesters.suggest.getTrending(params as TrendingRequestModel);
	}

	async recommend(params: RecommendCombinedRequestModel): Promise<RecommendCombinedResponseModel> {
		const { tag, ...otherParams } = params;
		if (!tag) {
			throw 'tag parameter is required';
		}

		const profileParams: ProfileRequestModel = {
			tag,
			siteId: params.siteId || this.globals.siteId,
		};

		if (otherParams.branch) {
			profileParams.branch = otherParams.branch;
			delete otherParams.branch;
		}

		const recommendParams: RecommendRequestModel = {
			tags: [tag],
			...otherParams,
			siteId: params.siteId || this.globals.siteId,
		};

		const [profile, recommendations] = await Promise.all([
			this.requesters.recommend.getProfile(profileParams),
			this.requesters.recommend.batchRecommendations(recommendParams),
		]);

		return {
			...profile,
			results: recommendations[0].results,
		};
	}
}<|MERGE_RESOLUTION|>--- conflicted
+++ resolved
@@ -1,17 +1,9 @@
-<<<<<<< HEAD
 import { AppMode } from '@searchspring/snap-toolbox';
-
-import {
-	HybridAPI,
-	SuggestAPI,
-	RecommendAPI,
-=======
 import { HybridAPI, SuggestAPI, RecommendAPI, ApiConfiguration } from './apis';
 
 import type {
 	ClientGlobals,
 	ClientConfig,
->>>>>>> 3f11fca2
 	TrendingRequestModel,
 	TrendingResponseModel,
 	ProfileRequestModel,
