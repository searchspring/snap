import { unescapeHTML } from '@searchspring/snap-toolbox';

import {
	SearchRequestModel,
	SearchRequestModelFilterValue,
	SearchResponseModelResult,
	SearchResponseModelResultCoreMappings,
	SearchResponseModelPagination,
	SearchResponseModelSearchMatchTypeEnum,
	SearchResponseModelMerchandising,
	SearchResponseModelResultBadges,
} from '@searchspring/snapi-types';

// TODO: Add all core fields
const CORE_FIELDS = [
	'uid',
	'sku',
	'name',
	'url',
	'addToCartUrl',
	'price',
	'msrp',
	'imageUrl',
	'secureImageUrl',
	'thumbnailImageUrl',
	'secureThumbnailImageUrl',
	'rating',
	'ratingCount',
	'description',
	'stockMessage',
	'brand',
	'popularity',
	'caption',
];

type sortingOption = {
	field: string;
	direction: string;
	label: string;
	active?: number;
};

type rawResult = {
	badges?: SearchResponseModelResultBadges[];
	brand?: string;
	collection_handle?: string[];
	collection_id?: string[];
	handle?: string;
	id: string;
	imageUrl: string;
	intellisuggestData?: string;
	intellisuggestSignature?: string;
	msrp?: string;
	name: string;
	price: string;
	product_type?: string[];
	product_type_unigram?: string;
	sku: string;
	ss_available?: string;
	ss_best_selling?: string;
	ss_days_since_published?: string;
	ss_id?: string;
	ss_image_hover?: string;
	ss_images?: string[];
	ss_inventory_count?: string;
	ss_tags?: string[];
	thumbnailImageUrl?: string;
	uid?: string;
	url?: string;
	children?: [];
};

type facetValue = {
	active: boolean;
	type: string;
	value: string;
	label: string;
	count: number;
	low?: string | number;
	high?: string | number;
};

type facet = {
	hierarchyDelimiter?: string;
	multiple?: string;
	active?: any;
	count?: number;
	high?: string;
	low?: string;
	field: string;
	label: string;
	type: null | string;
	collapse: number;
	facet_active: number;
	values: facetValue[];
	step?: number;
	filtered?: boolean;
	range?: string[];
};

type breadcrumb = {
	field: string;
	label: string;
	filterLabel: string;
	filterValue: string;
	removeFilters: [];
	removeRefineQuery: [];
};

export type searchResponseType = {
	pagination: {
		totalResults: number;
		begin: number;
		end: number;
		currentPage: number;
		totalPages: number;
		previousPage: number;
		nextPage: number;
		perPage: number;
		defaultPerPage: number;
	};
	sorting: {
		options: sortingOption[];
	};
	resultLayout?: string;
	results: rawResult[];
	facets: facet[];
	breadcrumbs?: breadcrumb[];
	filterSummary: {
		field: string;
		filterLabel: string;
		filterValue: string;
		label: string;
		value: { rangeHigh?: string | number; rangeLow?: string | number; low?: string | number; high?: string | number } | string;
	}[];
	merchandising: {
		redirect: string;
		is_elevated: string[];
		elevated: any[];
		removed: string[];
		content: object;
		facets: any[];
		facetsHide: any[];
		experiments?: [];
		variants?: [];
		personalized?: boolean;
		triggeredCampaigns?: {
			id: string;
			title: string;
			type: string;
		}[];
	};
	didYouMean?: {
		query: string;
	};
	query?: {
		matchType?: SearchResponseModelSearchMatchTypeEnum;
		corrected?: string;
		original?: string;
	};
};

class Result implements SearchResponseModelResult {
	constructor(result: SearchResponseModelResult) {
		Object.assign(this, result);
	}
}

export function transformSearchResponse(response: searchResponseType, request: SearchRequestModel) {
	return {
		...transformSearchResponse.pagination(response),
		...transformSearchResponse.results(response),
		...transformSearchResponse.filters(response),
		...transformSearchResponse.facets(response, request),
		...transformSearchResponse.sorting(response),
		...transformSearchResponse.merchandising(response),
		...transformSearchResponse.search(response, request),
	};
}

transformSearchResponse.pagination = (response: searchResponseType): { pagination: SearchResponseModelPagination } => {
	const pagination = response?.pagination;

	return {
		pagination: {
			totalResults: pagination?.totalResults,
			page: pagination?.currentPage,
			pageSize: pagination?.perPage,
			totalPages: pagination?.totalPages,
		},
	};
};

transformSearchResponse.results = (response: searchResponseType) => {
	const results = response?.results || [];

	return { results: results.map(transformSearchResponse.result) };
};

transformSearchResponse.result = (rawResult: rawResult): SearchResponseModelResult => {
	const coreFieldValues: SearchResponseModelResultCoreMappings = CORE_FIELDS.reduce((coreFields, key) => {
		if (typeof rawResult[key as keyof rawResult] != 'undefined') {
			return {
				...coreFields,
				[key]: decodeProperty(rawResult[key as keyof rawResult] || ''),
			};
		}
		return coreFields;
	}, {});

	if (coreFieldValues.price) coreFieldValues.price = +coreFieldValues.price;
	if (coreFieldValues.msrp) coreFieldValues.msrp = +coreFieldValues.msrp;

	const attributes = Object.keys(rawResult)
		.filter((k) => CORE_FIELDS.indexOf(k) == -1)
		// remove 'badges' from attributes - but only if it is an object
		.filter((k) => !(k == 'badges' && typeof rawResult[k] == 'object'))
		.reduce((attributes, key) => {
			return {
				...attributes,
				[key]: decodeProperty(rawResult[key as keyof rawResult] || ''),
			};
		}, {});

	const children =
		rawResult?.children?.map((child) => {
			return {
				attributes: {
					...Object.keys(child).reduce((attributes, key) => {
						return {
							...attributes,
							[key]: decodeProperty(child[key]),
						};
					}, {}),
				},
			};
		}) || [];

	return new Result({
		id: rawResult.uid,
		mappings: {
			core: coreFieldValues,
		},
		attributes,
		badges: typeof rawResult.badges == 'object' ? rawResult.badges : [],
		children,
	});
};

transformSearchResponse.filters = (response: searchResponseType): any => {
	const filterSummary = response?.filterSummary || [];

	return {
		filters: filterSummary.map((filter) => {
			let value = filter.value;
			let type = 'value';

			if (typeof filter.value == 'object') {
				if (filter && filter.value && filter.value.rangeHigh && filter.value.rangeLow) {
					(type = 'range'),
						(value = {
							low: +filter.value.rangeLow,
							high: +filter.value.rangeHigh,
						});
				}
			}

			return {
				type,
				field: filter.field,
				label: filter.filterValue,
				value,
			};
		}),
	};
};

transformSearchResponse.facets = (response: searchResponseType, request: SearchRequestModel = {}) => {
	const filters = request.filters || [];
	const facets = response?.facets || [];
	const limit = request?.facets?.limit;
	const valueLimit = request?.facets?.valueLimit;

	let transformedFacets = facets.map((facet) => {
		let transformedFacet: any = {
			field: facet.field,
			type: 'value',
			filtered: Boolean(facet.facet_active),
		};

		if (facet.step) {
			if (facet.range) {
				transformedFacet = {
					...transformedFacet,
					type: 'range',
					step: facet.step,
					range: {
						// TODO: change to null
						low: facet.range[0] == '*' ? undefined : +facet.range[0],
						high: facet.range[1] == '*' ? undefined : +facet.range[1],
					},
				};
			}
			if (facet.active && typeof facet.active != 'boolean' && facet.active.length > 1) {
				transformedFacet.active = {
					// TODO: change to null
					low: facet.active[0] == '*' ? undefined : +facet.active[0],
					high: facet.active[1] == '*' ? undefined : +facet.active[1],
				};
			}
		} else if (facet.values instanceof Array) {
			if (facet.type == 'hierarchy') {
				transformedFacet.type = 'value';

				transformedFacet.values = (facet.values || []).map((value) => {
					return {
						filtered: Boolean(value.active),
						value: value.value,
						label: value.label,
						count: value.count,
					};
				});

				const filterSelected: SearchRequestModelFilterValue | undefined = filters.find((f: any) => f.field == facet.field);

				const newValues = [];
				if (filterSelected && !filterSelected.background) {
					const valueLevels = filterSelected.value?.split(facet.hierarchyDelimiter || '>');

					if (valueLevels) {
						for (let i = valueLevels.length - 1; i >= 0; i--) {
							const valueSplit = valueLevels.slice(0, i + 1);
							const value = valueSplit.join(facet.hierarchyDelimiter);
							newValues.unshift({
								value,
								filtered: value == (filterSelected as SearchRequestModelFilterValue).value,
								label: valueSplit[valueSplit.length - 1],
							});
						}
					}

					newValues.unshift({
						value: null,
						filtered: false,
						label: 'View All',
					});
				}

				transformedFacet.values = newValues.concat(transformedFacet.values);
			} else if (facet.values[0].type == 'value') {
				transformedFacet.type = 'value';
				transformedFacet.values = facet.values.map((value) => {
					return {
						filtered: value.active,
						value: value.value,
						label: value.label,
						count: value.count,
					};
				});
			} else if (facet.values[0].type == 'range') {
				transformedFacet.type = 'range-buckets';
				transformedFacet.values = facet.values.map((value) => {
					return {
						filtered: value.active,
						low: value.low == '*' ? null : value.low ? +value.low : null,
						high: value.high == '*' ? null : value.high ? +value.high : null,
						label: value.label,
						count: value.count,
					};
				});
			}
		}

		return transformedFacet;
	});

	// limit facets based on request
	if (limit) {
		transformedFacets = transformedFacets.slice(0, limit);
	}

	// limit facet values based on request
	if (valueLimit) {
		transformedFacets = transformedFacets.map((facet) => {
			if (facet.values) {
				facet.values = facet.values.slice(0, valueLimit);
			}
			return facet;
		});
	}

	return {
		facets: transformedFacets,
	};
};

transformSearchResponse.sorting = (response: searchResponseType) => {
	const sorts = response?.sorting?.options || [];
	const transformedSorting = sorts
		.filter((sort) => sort.active)
		.map((sort) => {
			return {
				field: sort.field,
				direction: sort.direction,
			};
		});

	return {
		sorting: transformedSorting,
	};
};

transformSearchResponse.merchandising = (response: searchResponseType) => {
	const merchandising = response?.merchandising;

	if (merchandising?.content && Array.isArray(merchandising.content) && !merchandising.content.length) {
		merchandising.content = {};
	}

	const transformedMerchandising: SearchResponseModelMerchandising = {
		redirect: merchandising?.redirect || '',
		content: merchandising?.content || {},
		campaigns: merchandising?.triggeredCampaigns || [],
		personalized: merchandising?.personalized,
	};

	return {
		merchandising: transformedMerchandising,
	};
};

transformSearchResponse.search = (response: searchResponseType, request: SearchRequestModel) => {
	const searchObj: {
		search: {
			query?: string;
			didYouMean?: string;
			matchType?: string;
			originalQuery?: string;
		};
	} = {
		search: {
			query: request?.search?.query?.string,
			didYouMean: response?.didYouMean?.query,
			matchType: response?.query?.matchType,
		},
	};

	if (response?.query?.corrected && response?.query.original) {
		// integrated spell correction is enabled
		searchObj.search.query = response?.query?.corrected;
		searchObj.search.originalQuery = response?.query?.original;
	} else if (request?.search?.originalQuery) {
		// using 'oq'
		searchObj.search.originalQuery = request?.search?.originalQuery;
	}

	return searchObj;
};

// used for HTML entities decoding
function decodeProperty(encoded: string | string[] | SearchResponseModelResultBadges[]) {
	if (Array.isArray(encoded)) {
<<<<<<< HEAD
		return encoded.map((item) => unescapeHTML(String(item)));
=======
		return encoded.map((item) => {
			if (typeof item === 'string') {
				return htmlUnescape(String(item));
			}
			return item;
		});
>>>>>>> 9b50b9e5
	} else {
		return unescapeHTML(String(encoded));
	}
}<|MERGE_RESOLUTION|>--- conflicted
+++ resolved
@@ -460,16 +460,12 @@
 // used for HTML entities decoding
 function decodeProperty(encoded: string | string[] | SearchResponseModelResultBadges[]) {
 	if (Array.isArray(encoded)) {
-<<<<<<< HEAD
-		return encoded.map((item) => unescapeHTML(String(item)));
-=======
 		return encoded.map((item) => {
 			if (typeof item === 'string') {
-				return htmlUnescape(String(item));
+				return unescapeHTML(String(item));
 			}
 			return item;
 		});
->>>>>>> 9b50b9e5
 	} else {
 		return unescapeHTML(String(encoded));
 	}
