--- conflicted
+++ resolved
@@ -9,11 +9,7 @@
 	SearchResponseModel,
 } from '@searchspring/snapi-types';
 
-<<<<<<< HEAD
-import { API, ApiConfigurationParameters, HTTPHeaders, LegacyAPI, SuggestAPI, ApiConfiguration, SuggestRequestModel, SuggestResponseModel } from '.';
-=======
-import { API, LegacyAPI, SuggestAPI, ApiConfiguration } from '.';
->>>>>>> 3f11fca2
+import { API, ApiConfigurationParameters, LegacyAPI, SuggestAPI, ApiConfiguration } from '.';
 import { transformSearchRequest, transformSearchResponse, transformSuggestResponse } from '../transforms';
 import type { SuggestRequestModel } from '../../types';
 
