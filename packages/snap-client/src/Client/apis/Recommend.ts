import { API, ApiConfiguration, HTTPHeaders } from './Abstract';
import { hashParams } from '../utils/hashParams';
import { charsParams } from '@searchspring/snap-toolbox';
import { SearchResponseModelResult } from '@searchspring/snapi-types';
import deepmerge from 'deepmerge';

export type RecommendRequestModel = {
	tags: string[];
	siteId: string;
	product?: string;
	shopper?: string;
	categories?: string[];
	cart?: string[];
	lastViewed?: string[];
	test?: boolean;
	batched?: boolean;
	limits?: number | number[];
};

export type RecommendResponseModel = {
	profile: {
		tag: string;
	};
	results: SearchResponseModelResult[];
}[];

export type ProfileRequestModel = {
	siteId: string;
	tag: string;
	branch?: string;
};

export type ProfileResponseModel = {
	profile: {
		tag: string;
		placement: string;
		display: {
			threshold: number;
			template: {
				name: string;
				uuid: string;
				markup?: string;
				styles?: string;
				component?: string;
				branch?: string;
				group?: string;
			};
			templateParameters: {
				[any: string]: unknown;
			};
		};
	};
};

export type RecommendCombinedRequestModel = {
	tag: string;
	siteId: string;
	product?: string;
	shopper?: string;
	categories?: string[];
	cart?: string[];
	lastViewed?: string[];
	test?: boolean;
	branch?: string;
};

class Deferred {
	promise: Promise<any>;
	resolve: any;
	reject: any;

	constructor() {
		this.promise = new Promise((resolve, reject) => {
			this.reject = reject;
			this.resolve = resolve;
		});
	}
}

export type RecommendCombinedResponseModel = ProfileResponseModel & { results: SearchResponseModelResult[] };

const BATCH_TIMEOUT = 150;
export class RecommendAPI extends API {
	batches: {
		[key: string]: {
			timeout: number;
			request: any;
			deferreds?: Deferred[];
		};
	};

	constructor(config: ApiConfiguration) {
		super(config);
		this.batches = {};
	}

	async getProfile(queryParameters: ProfileRequestModel): Promise<ProfileResponseModel> {
		const headerParameters: HTTPHeaders = {};

		const response = await this.request(
			{
				path: '/api/personalized-recommendations/profile.json',
				method: 'GET',
				headers: headerParameters,
				query: queryParameters,
			},
			'/api/personalized-recommendations/profile.json' + JSON.stringify(queryParameters)
		);

		return response as unknown as ProfileResponseModel;
	}

	async batchRecommendations(parameters: RecommendRequestModel): Promise<RecommendResponseModel> {
		let { tags, limits, ...otherParams } = parameters;
		if (!limits) limits = 20;

		const [tag] = tags || [];

		let key = hashParams(otherParams as RecommendRequestModel);
		if ('batched' in otherParams) {
			if (otherParams.batched) {
				key = otherParams.siteId;
			}
			delete otherParams.batched; // remove from request parameters
		}
		this.batches[key] = this.batches[key] || { timeout: null, request: { tags: [], limits: [] }, deferreds: [] };
		const paramBatch = this.batches[key];

		const deferred = new Deferred();

		paramBatch.request.tags.push(tag);
		paramBatch.request.limits = paramBatch.request.limits.concat(limits);

<<<<<<< HEAD
		paramBatch.request = deepmerge(paramBatch.request, otherParams);

		paramBatch.deferreds?.push(deferred);
		window.clearTimeout(paramBatch.timeout);

		paramBatch.timeout = window.setTimeout(async () => {
=======
		paramBatch.request = { ...paramBatch.request, ...otherParams };
		paramBatch.deferreds.push(deferred);
		window.clearTimeout(paramBatch.timeout);

		paramBatch.timeout = window.setTimeout(async () => {
			let requestMethod = 'getRecommendations';
			if (charsParams(paramBatch.request) > 1024) {
				requestMethod = 'postRecommendations';
				//post request needs products as a string.
				if (paramBatch.request['product']) {
					paramBatch.request['product'] = paramBatch.request['product'].toString();
				}
			}

>>>>>>> 82f6b8fe
			try {
				let response: RecommendResponseModel;
				if (charsParams(paramBatch.request) > 1024) {
					response = await this.postRecommendations(paramBatch.request);
				} else {
					response = await this.getRecommendations(paramBatch.request);
				}

				paramBatch.deferreds?.forEach((def, index) => {
					def.resolve([response[index]]);
				});
			} catch (err) {
				paramBatch.deferreds?.forEach((def) => {
					def.reject(err);
				});
			}

			delete this.batches[key];
		}, BATCH_TIMEOUT);

		return deferred.promise;
	}

	async getRecommendations(queryParameters: RecommendRequestModel): Promise<RecommendResponseModel> {
		const headerParameters: HTTPHeaders = {};

		const siteId = queryParameters.siteId;
		const path = `/boost/${siteId}/recommend`;

		const response = await this.request(
			{
				path,
				method: 'GET',
				headers: headerParameters,
				query: queryParameters,
			},
			path + JSON.stringify(queryParameters)
		);

		return response as unknown as RecommendResponseModel;
	}

	async postRecommendations(requestParameters: RecommendRequestModel): Promise<RecommendResponseModel> {
		const headerParameters: HTTPHeaders = {};
		headerParameters['Content-Type'] = 'application/json';

		const siteId = requestParameters.siteId;
		const path = `/boost/${siteId}/recommend`;

		const response = await this.request(
			{
				path,
				method: 'POST',
				headers: headerParameters,
				body: requestParameters,
			},
			path + JSON.stringify(requestParameters)
		);

		return response as unknown as RecommendResponseModel;
	}
}<|MERGE_RESOLUTION|>--- conflicted
+++ resolved
@@ -131,16 +131,8 @@
 		paramBatch.request.tags.push(tag);
 		paramBatch.request.limits = paramBatch.request.limits.concat(limits);
 
-<<<<<<< HEAD
-		paramBatch.request = deepmerge(paramBatch.request, otherParams);
-
+		paramBatch.request = { ...paramBatch.request, ...otherParams };
 		paramBatch.deferreds?.push(deferred);
-		window.clearTimeout(paramBatch.timeout);
-
-		paramBatch.timeout = window.setTimeout(async () => {
-=======
-		paramBatch.request = { ...paramBatch.request, ...otherParams };
-		paramBatch.deferreds.push(deferred);
 		window.clearTimeout(paramBatch.timeout);
 
 		paramBatch.timeout = window.setTimeout(async () => {
@@ -153,7 +145,6 @@
 				}
 			}
 
->>>>>>> 82f6b8fe
 			try {
 				let response: RecommendResponseModel;
 				if (charsParams(paramBatch.request) > 1024) {
