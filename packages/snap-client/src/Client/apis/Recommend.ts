import { API, ApiConfiguration, HTTPHeaders } from './Abstract';
import { hashParams } from '../utils/hashParams';
import { charsParams } from '@searchspring/snap-toolbox';
<<<<<<< HEAD

import { ProfileRequestModel, ProfileResponseModel, RecommendRequestModel, RecommendResponseModel } from '../../types';
=======
import { SearchResponseModelResult } from '@searchspring/snapi-types';

export type RecommendRequestModel = {
	tags: string[];
	siteId: string;
	product?: string;
	shopper?: string;
	categories?: string[];
	cart?: string[];
	lastViewed?: string[];
	test?: boolean;
	batched?: boolean;
	limits?: number | number[];
	order?: number;
};

export type RecommendResponseModel = {
	profile: {
		tag: string;
	};
	results: SearchResponseModelResult[];
}[];

export type ProfileRequestModel = {
	siteId: string;
	tag: string;
	branch?: string;
};

export type ProfileResponseModel = {
	profile: {
		tag: string;
		placement: string;
		display: {
			threshold: number;
			template: {
				name: string;
				uuid: string;
				markup?: string;
				styles?: string;
				component?: string;
				branch?: string;
				group?: string;
			};
			templateParameters: {
				[any: string]: unknown;
			};
		};
	};
};

//TODO doesnt this exist in client types?
export type RecommendCombinedRequestModel = {
	tag: string;
	siteId: string;
	product?: string;
	shopper?: string;
	categories?: string[];
	cart?: string[];
	lastViewed?: string[];
	test?: boolean;
	branch?: string;
};
>>>>>>> c562103a

class Deferred {
	promise: Promise<any>;
	resolve: any;
	reject: any;

	constructor() {
		this.promise = new Promise((resolve, reject) => {
			this.reject = reject;
			this.resolve = resolve;
		});
	}
}

const BATCH_TIMEOUT = 150;
export class RecommendAPI extends API {
	private batches: {
		[key: string]: {
			timeout: number;
			request: any;
			requests: any[];
			deferreds?: Deferred[];
		};
	};

	constructor(config: ApiConfiguration) {
		super(config);
		this.batches = {};
	}

	async getProfile(queryParameters: ProfileRequestModel): Promise<ProfileResponseModel> {
		const headerParameters: HTTPHeaders = {};

		const response = await this.request(
			{
				path: '/api/personalized-recommendations/profile.json',
				method: 'GET',
				headers: headerParameters,
				query: queryParameters,
			},
			'/api/personalized-recommendations/profile.json' + JSON.stringify(queryParameters)
		);

		return response as unknown as ProfileResponseModel;
	}

	async batchRecommendations(parameters: RecommendRequestModel): Promise<RecommendResponseModel> {
		let { tags, limits, categories, ...otherParams } = parameters;

		const getKey = (parameters: RecommendRequestModel) => {
			let key = hashParams(parameters as RecommendRequestModel);
			if ('batched' in parameters) {
				if (parameters.batched) {
					key = parameters.siteId;
				}
			}
			return key;
		};

		// set up batch keys and deferred promises
		const key = getKey(otherParams as RecommendRequestModel);
		const batch = (this.batches[key] = this.batches[key] || { timeout: null, request: { tags: [], limits: [] }, requests: [], deferreds: [] });
		const deferred = new Deferred();

		// add each request to the list
		batch.requests.push({ ...parameters });
		batch.deferreds?.push(deferred);

		//wait for all of the requests to come in
		window.clearTimeout(batch.timeout);
		batch.timeout = window.setTimeout(async () => {
			//reorder the requests by order value in context.
			const batchedRequests = batch.requests.sort(sortRequests);

			//now that the requests are in proper order, map through them
			//and build out the batches
			batchedRequests.map((request: RecommendRequestModel) => {
				let { tags, limits, categories, ...otherParams } = request;

				if (!limits) limits = 20;
				const [tag] = tags || [];

				delete otherParams.batched; // remove from request parameters
				delete otherParams.order; // remove from request parameters

				batch.request.tags.push(tag);

				if (categories) {
					if (!batch.request.categories) {
						batch.request.categories = categories;
					} else {
						batch.request.categories = batch.request.categories.concat(categories);
					}
				}

				batch.request.limits = (batch.request.limits as number[]).concat(limits);
				batch.request = { ...batch.request, ...otherParams };
			});

			try {
				let response: RecommendResponseModel;
				if (charsParams(batch.request) > 1024) {
					if (batch.request['product']) {
						batch.request['product'] = batch.request['product'].toString();
					}
					response = await this.postRecommendations(batch.request);
				} else {
					response = await this.getRecommendations(batch.request);
				}

				batch.deferreds?.forEach((def, index) => {
					def.resolve([response[index]]);
				});
			} catch (err) {
				batch.deferreds?.forEach((def) => {
					def.reject(err);
				});
			}
			delete this.batches[key];
		}, BATCH_TIMEOUT);

		return deferred.promise;
	}

	async getRecommendations(queryParameters: RecommendRequestModel): Promise<RecommendResponseModel> {
		const headerParameters: HTTPHeaders = {};

		const siteId = queryParameters.siteId;
		const path = `/boost/${siteId}/recommend`;

		const response = await this.request(
			{
				path,
				method: 'GET',
				headers: headerParameters,
				query: queryParameters,
			},
			path + JSON.stringify(queryParameters)
		);

		return response as unknown as RecommendResponseModel;
	}

	async postRecommendations(requestParameters: RecommendRequestModel): Promise<RecommendResponseModel> {
		const headerParameters: HTTPHeaders = {};
		headerParameters['Content-Type'] = 'application/json';

		const siteId = requestParameters.siteId;
		const path = `/boost/${siteId}/recommend`;

		const response = await this.request(
			{
				path,
				method: 'POST',
				headers: headerParameters,
				body: requestParameters,
			},
			path + JSON.stringify(requestParameters)
		);

		return response as unknown as RecommendResponseModel;
	}
}

function sortRequests(a: RecommendRequestModel, b: RecommendRequestModel) {
	// undefined order goes last
	if (a.order == undefined && b.order == undefined) {
		return 0;
	}
	if (a.order == undefined && b.order != undefined) {
		return 1;
	}
	if (b.order == undefined && a.order != undefined) {
		return -1;
	}
	if (a.order! < b.order!) {
		return -1;
	}
	if (a.order! > b.order!) {
		return 1;
	}
	return 0;
}<|MERGE_RESOLUTION|>--- conflicted
+++ resolved
@@ -1,74 +1,8 @@
 import { API, ApiConfiguration, HTTPHeaders } from './Abstract';
 import { hashParams } from '../utils/hashParams';
 import { charsParams } from '@searchspring/snap-toolbox';
-<<<<<<< HEAD
 
 import { ProfileRequestModel, ProfileResponseModel, RecommendRequestModel, RecommendResponseModel } from '../../types';
-=======
-import { SearchResponseModelResult } from '@searchspring/snapi-types';
-
-export type RecommendRequestModel = {
-	tags: string[];
-	siteId: string;
-	product?: string;
-	shopper?: string;
-	categories?: string[];
-	cart?: string[];
-	lastViewed?: string[];
-	test?: boolean;
-	batched?: boolean;
-	limits?: number | number[];
-	order?: number;
-};
-
-export type RecommendResponseModel = {
-	profile: {
-		tag: string;
-	};
-	results: SearchResponseModelResult[];
-}[];
-
-export type ProfileRequestModel = {
-	siteId: string;
-	tag: string;
-	branch?: string;
-};
-
-export type ProfileResponseModel = {
-	profile: {
-		tag: string;
-		placement: string;
-		display: {
-			threshold: number;
-			template: {
-				name: string;
-				uuid: string;
-				markup?: string;
-				styles?: string;
-				component?: string;
-				branch?: string;
-				group?: string;
-			};
-			templateParameters: {
-				[any: string]: unknown;
-			};
-		};
-	};
-};
-
-//TODO doesnt this exist in client types?
-export type RecommendCombinedRequestModel = {
-	tag: string;
-	siteId: string;
-	product?: string;
-	shopper?: string;
-	categories?: string[];
-	cart?: string[];
-	lastViewed?: string[];
-	test?: boolean;
-	branch?: string;
-};
->>>>>>> c562103a
 
 class Deferred {
 	promise: Promise<any>;
