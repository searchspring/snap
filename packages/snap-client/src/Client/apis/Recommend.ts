--- conflicted
+++ resolved
@@ -1,60 +1,6 @@
 import { API, ApiConfiguration, HTTPHeaders } from './Abstract';
 import { hashParams } from '../utils/hashParams';
-<<<<<<< HEAD
 import { AppMode, charsParams } from '@searchspring/snap-toolbox';
-import { SearchResponseModelResult } from '@searchspring/snapi-types';
-import deepmerge from 'deepmerge';
-
-export type RecommendRequestModel = {
-	tags: string[];
-	siteId: string;
-	product?: string;
-	shopper?: string;
-	categories?: string[];
-	cart?: string[];
-	lastViewed?: string[];
-	test?: boolean;
-	batched?: boolean;
-	limits?: number | number[];
-};
-
-export type RecommendResponseModel = {
-	profile: {
-		tag: string;
-	};
-	results: SearchResponseModelResult[];
-}[];
-
-export type ProfileRequestModel = {
-	siteId: string;
-	tag: string;
-	branch?: string;
-};
-
-export type ProfileResponseModel = {
-	profile: {
-		tag: string;
-		placement: string;
-		display: {
-			threshold: number;
-			template: {
-				name: string;
-				uuid: string;
-				markup?: string;
-				styles?: string;
-				component?: string;
-				branch?: string;
-				group?: string;
-			};
-			templateParameters: {
-				[any: string]: unknown;
-			};
-		};
-	};
-};
-=======
-import { charsParams } from '@searchspring/snap-toolbox';
->>>>>>> 3f11fca2
 
 import { ProfileRequestModel, ProfileResponseModel, RecommendRequestModel, RecommendResponseModel } from '../../types';
 
@@ -150,26 +96,12 @@
 
 				batch.request.tags!.push(tag);
 
-<<<<<<< HEAD
-		paramBatch.timeout = window.setTimeout(async () => {
-			if (this.configuration.mode == AppMode.development) {
-				paramBatch.request.test = true;
-			}
-
-			let requestMethod = 'getRecommendations';
-			if (charsParams(paramBatch.request) > 1024) {
-				requestMethod = 'postRecommendations';
-				//post request needs products as a string.
-				if (paramBatch.request['product']) {
-					paramBatch.request['product'] = paramBatch.request['product'].toString();
-=======
 				if (categories) {
 					if (!batch.request.categories) {
 						batch.request.categories = Array.isArray(categories) ? categories : [categories];
 					} else {
 						batch.request.categories = batch.request.categories.concat(categories);
 					}
->>>>>>> 3f11fca2
 				}
 
 				batch.request.limits = (batch.request.limits as number[]).concat(limits);
@@ -177,6 +109,10 @@
 			});
 
 			try {
+				if (this.configuration.mode == AppMode.development) {
+					batch.request.test = true;
+				}
+
 				let response: RecommendResponseModel;
 				if (charsParams(batch.request) > 1024) {
 					if (batch.request['product']) {
