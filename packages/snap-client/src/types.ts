<<<<<<< HEAD
import { AppMode } from '@searchspring/snap-toolbox';
=======
import { SearchResponseModelResult } from '@searchspring/snapi-types';
>>>>>>> 3f11fca2

export type ClientConfig = {
	mode?: keyof typeof AppMode | AppMode;
	meta?: {
		api?: SnapApiConfig;
		cache?: CacheConfig;
	};
	search?: {
		api?: SnapApiConfig;
		cache?: CacheConfig;
	};
	autocomplete?: {
		api?: SnapApiConfig;
		cache?: CacheConfig;
	};
	finder?: {
		api?: SnapApiConfig;
		cache?: CacheConfig;
	};
	recommend?: {
		api?: SnapApiConfig;
		cache?: CacheConfig;
	};
	suggest?: {
		api?: SnapApiConfig;
		cache?: CacheConfig;
	};
};

export type CacheConfig = Partial<DefaultCacheConfig>;

export type DefaultCacheConfig = {
	enabled: boolean;
	ttl: number;
	maxSize: number;
	purgeable: boolean;
	entries?: { [key: string]: Response };
};
export type CacheEntry = {
	value: Response;
	expires: number;
	purgeable?: boolean;
};

export type Cache = {
	[key: string]: CacheEntry;
};

export type SnapApiConfig = {
	origin?: string;
};

export type ClientGlobals = {
	siteId: string;
	[configurationPath: string]: any;
};

export type SuggestRequestModel = {
	siteId: string;
	query: string;
	language?: string;
	suggestionCount?: number;
	productCount?: number;
	disableSpellCorrect?: boolean;
};

export type SuggestResponseModelSuggestion = {
	text: string;
	type?: string;
	source?: string;
	popularity?: number;
	completed?: {
		token: string;
		query: string;
		type: string;
	}[];
};

export type SuggestResponseModel = {
	query: string;
	'corrected-query'?: string;
	suggested?: SuggestResponseModelSuggestion;
	alternatives?: SuggestResponseModelSuggestion[];
};

export type TrendingRequestModel = {
	siteId: string;
	limit?: number;
};

export type TrendingResponseModel = {
	trending: {
		queries: {
			popularity: number;
			searchQuery: string;
		}[];
	};
};

export type RecommendRequestModel = {
	tags: string[];
	siteId: string;
	product?: string;
	shopper?: string;
	categories?: string[];
	cart?: string[];
	lastViewed?: string[];
	test?: boolean;
	batched?: boolean;
	limits?: number | number[];
	order?: number;
};

export type RecommendResponseModel = {
	profile: {
		tag: string;
	};
	results: SearchResponseModelResult[];
}[];

export type ProfileRequestModel = {
	siteId: string;
	tag: string;
	branch?: string;
};

export type ProfileResponseModel = {
	profile: {
		tag: string;
		placement: string;
		display: {
			threshold: number;
			template: {
				name: string;
				uuid: string;
				markup?: string;
				styles?: string;
				component?: string;
				branch?: string;
				group?: string;
			};
			templateParameters: {
				[any: string]: unknown;
			};
		};
	};
};

export type RecommendCombinedRequestModel = {
	tag: string;
	siteId: string;
	product?: string;
	shopper?: string;
	categories?: string[];
	cart?: string[];
	lastViewed?: string[];
	test?: boolean;
	branch?: string;
};

export type RecommendCombinedResponseModel = ProfileResponseModel & { results: SearchResponseModelResult[] };<|MERGE_RESOLUTION|>--- conflicted
+++ resolved
@@ -1,8 +1,5 @@
-<<<<<<< HEAD
 import { AppMode } from '@searchspring/snap-toolbox';
-=======
 import { SearchResponseModelResult } from '@searchspring/snapi-types';
->>>>>>> 3f11fca2
 
 export type ClientConfig = {
 	mode?: keyof typeof AppMode | AppMode;
