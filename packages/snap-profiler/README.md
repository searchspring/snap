--- conflicted
+++ resolved
@@ -1,9 +1,5 @@
 # Snap Profiler
 
-<<<<<<< HEAD
-[![Commitizen friendly](https://img.shields.io/badge/commitizen-friendly-brightgreen.svg)](http://commitizen.github.io/cz-cli/)
-=======
->>>>>>> 3c18b3e9
 <a href="https://www.npmjs.com/package/@searchspring/snap-profiler"><img alt="NPM Status" src="https://img.shields.io/npm/v/@searchspring/snap-profiler.svg?style=flat"></a>
 
 A utility for profiling the performance of Snap features
@@ -31,15 +27,6 @@
 
 # Usage
 ## Import
-<<<<<<< HEAD
-### CommonJS
-```typescript
-const Profiler = require('@searchspring/snap-profiler');
-```
-
-### ES Module
-=======
->>>>>>> 3c18b3e9
 ```typescript
 import { Profiler } from '@searchspring/snap-profiler';
 ```
@@ -180,25 +167,3 @@
 
 For further use of Snap Logger, see [@searchspring/snap-logger](../snap-logger) <a href="https://www.npmjs.com/package/@searchspring/snap-logger"><img alt="NPM Status" src="https://img.shields.io/npm/v/@searchspring/snap-logger.svg?style=flat"></a>
 
-<<<<<<< HEAD
-```typescript
-import { Profiler } from '@searchspring/snap-profiler';
-import { Logger } from '@searchspring/snap-logger';
-
-const logger = new Logger();
-const profiler = new Profiler();
-
-const searchProfile = profiler.create({ 
-    type: 'event', 
-    name: 'search', 
-    context: {} 
-}: ProfileDetails).start();
-
-// code to profile
-
-searchProfile.stop();
-
-logger.profile(searchProfile)
-```
-=======
->>>>>>> 3c18b3e9
