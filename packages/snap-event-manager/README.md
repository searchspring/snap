--- conflicted
+++ resolved
@@ -1,9 +1,5 @@
 # Snap Event Manager
 
-<<<<<<< HEAD
-[![Commitizen friendly](https://img.shields.io/badge/commitizen-friendly-brightgreen.svg)](http://commitizen.github.io/cz-cli/)
-=======
->>>>>>> 3c18b3e9
 <a href="https://www.npmjs.com/package/@searchspring/snap-event-manager"><img alt="NPM Status" src="https://img.shields.io/npm/v/@searchspring/snap-event-manager.svg?style=flat"></a>
 
 The Snap Event Manager allows you to hook into controller events before data is rendered.
@@ -32,151 +28,6 @@
 
 # Usage
 ## Import
-<<<<<<< HEAD
-### CommonJS
-```typescript
-const EventManager = require('@searchspring/snap-event-manager');
-```
-
-### ES Module
-```typescript
-import { EventManager } from '@searchspring/snap-event-manager';
-```
-
-## Events
-|                                                                      | `[custom event]`   | init               | beforeSearch       | afterSearch        | afterStore         | focusChange        | 
-| --:                                                                  | :-:                | :-:                | :-:                | :-:                | :-:                | :-:                |
-| [SearchController](../snap-controller/#SearchController)             | :white_check_mark: | :white_check_mark: | :white_check_mark: | :white_check_mark: | :white_check_mark: |                    |
-| [AutocompleteController](../snap-controller/#AutocompleteController) | :white_check_mark: | :white_check_mark: | :white_check_mark: | :white_check_mark: | :white_check_mark: | :white_check_mark: |
-| [FinderController](../snap-controller/#FinderController)             | :white_check_mark: | :white_check_mark: | :white_check_mark: | :white_check_mark: | :white_check_mark: |                    |
-
-
-### custom event
-Must first be defined using `on` method before called using `fire` method
-
-### init
-The `init` event must be called after instantiating an instance of any Controller in order for changes in the urlManager to take effect by subscribing to changes.
-
-Therefore, we reccomend using the respective Controller's `init` method instead of invoking the init event directly using `fire` method
-
-Recommended:
-```typescript
-import { SearchController, AutocompleteController, FinderController } from '@searchspring/snap-controller';
-
-const searchController = new SearchController(...);
-const autocompleteController = new AutocompleteController(...);
-const finderController = new FinderController(...);
-
-searchController.init();
-autocompleteController.init();
-finderController.init();
-```
-
-### beforeSearch
-- Always invoked before an API request is made 
-- Sets `controller.store.loading = true`
-
-### afterSearch
-- Always invoked after an API request is made 
-- Sets `controller.store.loading = false`
-- When using SearchController:
-    - Invokes `window.location.replace()` if API response contains merchandising redirects AND if `searchConfig.settings.redirects.merchandising = true` (default)
-    - Invokes `window.location.replace()` to redirect to product detail page if API response returned a single product AND `searchConfig.settings.redirects.singleResult = true` (default)
-- When using AutocompleteController:
-    - Cancels search if no input or query doesn't match current urlManager state
-
-### afterStore
-- Always invoked after data has been stored in mobx store
-- no operation
-
-
-## `on` method
-Adds a new event to event manager
-
-### Controller usage
-Snap Event Manager is a dependancy of Snap Controller. It is recommended to use the `on` method on the controller to attach events to the EventManager provided to the Controller constructor
-
-Recommended:
-```typescript
-import { SearchController } from '@searchspring/snap-controller';
-import SnapClient from '@searchspring/snap-client-javascript';
-import { SearchStore } from '@searchspring/snap-store-mobx';
-import { UrlManager, QueryStringTranslator, reactLinker } from '@searchspring/snap-url-manager';
-import { EventManager } from '@searchspring/snap-event-manager';
-import { Profiler } from '@searchspring/snap-profiler';
-import { Logger } from '@searchspring/snap-logger';
-
-const searchController = new SearchController(searchConfig, {
-        // client: new SnapClient(globals, clientConfig),
-        // store: new SearchStore(),
-        // urlManager: new UrlManager(new QueryStringTranslator(), reactLinker),
-        
-        eventManager: new EventManager(), // <---
-
-        // profiler: new Profiler(),
-        // logger: new Logger()
-    }: ControllerServices
-));
-
-searchController.on('init', ({ controller }) => {
-    console.log(controller)
-})
-
-searchController.init();
-```
-
-### Standalone usage
-```typescript
-const eventManager = new EventManager();
-
-eventManager.on('init', () => {
-    // code
-});
-
-eventManager.on('domReady', () => {
-    // code
-});
-```
-
-## `fire` method
-Invokes event from event manager
-
-### Controller usage
-Snap Event Manager is a dependancy of Snap Controller. It is recommended to use the `fire` method by accessing the EventManager through the Controller
-
-```typescript
-import { SearchController } from '@searchspring/snap-controller';
-import SnapClient from '@searchspring/snap-client-javascript';
-import { SearchStore } from '@searchspring/snap-store-mobx';
-import { UrlManager, QueryStringTranslator, reactLinker } from '@searchspring/snap-url-manager';
-import { EventManager } from '@searchspring/snap-event-manager';
-import { Profiler } from '@searchspring/snap-profiler';
-import { Logger } from '@searchspring/snap-logger';
-
-const searchController = new SearchController(searchConfig, {
-        // client: new SnapClient(globals, clientConfig),
-        // store: new SearchStore(),
-        // urlManager: new UrlManager(new QueryStringTranslator(), reactLinker),
-        
-        eventManager: new EventManager(), // <---
-
-        // profiler: new Profiler(),
-        // logger: new Logger()
-    }: ControllerServices
-));
-
-searchController.on('scrollToTop', ({ controller }) => {
-    // keep the same position when a user clicks on a facet
-	if (controller.store.pagination.page != 1) {
-        window.scroll({ top: 0, left: 0, behavior: 'smooth' });
-    }
-})
-
-searchController.eventManager.fire('scrollToTop')
-```
-
-### Standalone usage
-=======
 ```typescript
 import { EventManager } from '@searchspring/snap-event-manager';
 ```
@@ -189,7 +40,6 @@
 ### `on` method
 Adds a new event to event manager
 
->>>>>>> 3c18b3e9
 ```typescript
 const eventManager = new EventManager();
 
@@ -199,16 +49,12 @@
         window.scroll({ top: 0, left: 0, behavior: 'smooth' });
     }
 });
-<<<<<<< HEAD
-
-=======
 ```
 
 ### `fire` method
 Invokes event from event manager
 
 ```typescript
->>>>>>> 3c18b3e9
 eventManager.fire('scrollToTop')
 ```
 
