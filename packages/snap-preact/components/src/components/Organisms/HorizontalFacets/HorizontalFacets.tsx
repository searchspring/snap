import { Fragment, h } from 'preact';
import { useState } from 'preact/hooks';
import { jsx, css } from '@emotion/react';
import classnames from 'classnames';
import { observer } from 'mobx-react-lite';
import deepmerge from 'deepmerge';

import { Facet, FacetProps } from '../Facet';
import { Theme, useTheme, CacheProvider } from '../../../providers';
import { defined, mergeProps } from '../../../utilities';
import { ComponentProps, RootNodeProperties } from '../../../types';
import type { SearchController, AutocompleteController } from '@searchspring/snap-controller';
import type { ValueFacet } from '@searchspring/snap-store-mobx';
import type { IndividualFacetType } from '../Facets/Facets';
import { MobileSidebar, MobileSidebarProps } from '../MobileSidebar';
import { Lang, useClickOutside, useLang } from '../../../hooks';
import { Dropdown, DropdownProps } from '../../Atoms/Dropdown';
import { Icon, IconProps, IconType } from '../../Atoms/Icon';

const CSS = {
	facets: ({ theme }: Partial<HorizontalFacetsProps>) =>
		css({
			'& .ss__horizontal-facets__header': {
				display: 'flex',
				flexWrap: 'wrap',

				'& .ss__mobile-sidebar': {
					margin: '0 10px',
				},

				'& .ss__horizontal-facets__header__dropdown': {
					flex: '0 0 0%',
					margin: '0 0 10px 0',
					boxSizing: 'border-box',
					minWidth: '100px',

					'& .ss__dropdown__button__heading': {
						display: 'flex',
						justifyContent: 'space-between',
						alignItems: 'center',
						padding: '5px 10px',
					},

					'&.ss__dropdown--open': {
						'& .ss__dropdown__button__heading': {
							'& .ss__icon': {
								fill: theme?.variables?.color?.active?.accent,
							},
						},
						'& .ss__dropdown__content': {
							padding: '10px',
							minWidth: '160px',
							width: 'max-content',
							maxHeight: '500px',
							overflowY: 'auto',
							zIndex: 1,
						},
					},
				},
			},
			'&.ss__horizontal-facets--overlay': {
				'& .ss__horizontal-facets__header__dropdown': {
					'&.ss__dropdown--open': {
						'& .ss__dropdown__content': {
							border: `1px solid ${theme?.variables?.color?.active?.background || '#ccc'}`,
						},
					},
				},
			},
			'& .ss__facet__show-more-less': {
				display: 'block',
				margin: '8px 8px 0 8px',
				cursor: 'pointer',
				'& .ss__icon': {
					marginRight: '8px',
				},
			},
		}),
};

export const HorizontalFacets = observer((properties: HorizontalFacetsProps): JSX.Element => {
	const globalTheme: Theme = useTheme();

	const defaultProps: Partial<HorizontalFacetsProps> = {
		limit: 6,
		iconCollapse: 'angle-up',
		iconExpand: 'angle-down',
		facets: properties.controller?.store?.facets,
	};

	let props = mergeProps('horizontalFacets', globalTheme, defaultProps, properties);

	const {
		facets,
		limit,
		overlay,
		alwaysShowFiltersButton,
		onFacetOptionClick,
		iconExpand,
		iconCollapse,
		disableStyles,
		className,
		style,
		styleScript,
		controller,
		treePath,
	} = props;

	const facetClickEvent = (e: React.MouseEvent<Element, MouseEvent>) => {
		onFacetOptionClick && onFacetOptionClick(e);
	};

	const themeDefaults: Theme = {
		components: {
			facetGridOptions: {
				onClick: facetClickEvent,
			},
			facetHierarchyOptions: {
				onClick: facetClickEvent,
			},
			facetListOptions: {
				onClick: facetClickEvent,
			},
			facetPaletteOptions: {
				onClick: facetClickEvent,
			},
		},
	};

	// merge deeply the themeDefaults with the theme props and the displaySettings theme props (do not merge arrays, but replace them)
	const theme = deepmerge(themeDefaults, props?.theme || {}, { arrayMerge: (destinationArray, sourceArray) => sourceArray });

	props = {
		...props,
		theme,
	};

	let facetsToShow = facets;
	let isOverflowing = false;

	if (limit && facets && limit > 0) {
		isOverflowing = facets.length > +limit;
		facetsToShow = facets.slice(0, +limit);
	}

	const subProps: HorizontalFacetsSubProps = {
		dropdown: {
			// default props
			className: 'ss__horizontal-facets__header__dropdown',
			disableClickOutside: true,
			disableOverlay: true,
			disableA11y: true,
			// global theme
			...globalTheme?.components?.dropdown,
			// inherited props
			...defined({
				disableStyles,
			}),
			// component theme overrides
			theme: props?.theme,
			treePath,
		},
		icon: {
			// default props
			className: 'ss__dropdown__button__heading__icon',
			// global theme
			...globalTheme?.components?.icon,
			// inherited props
			...defined({
				disableStyles,
			}),
			// component theme overrides
			theme: props?.theme,
			treePath,
		},
		facet: {
			// default props
			className: `ss__horizontal-facets__content__facet`,
			justContent: true,
			horizontal: true,
			// global theme
			...globalTheme?.components?.facet,
			// inherited props
			...defined({
				disableStyles,
				overlay,
			}),
			// component theme overrides
			theme: props?.theme,
			treePath,
		},
		MobileSidebar: {
			// default props
			className: 'ss__horizontal-facets__header__mobile-sidebar',
			hidePerPage: true,
			hideSortBy: true,
			// global theme
			...globalTheme?.components?.mobileSidebar,
			// inherited props
			...defined({
				disableStyles,
			}),
			// component theme overrides
			theme: props?.theme,
			treePath,
		},
	};

	const styling: RootNodeProperties = { 'ss-name': props.name };
	const stylingProps = props;

	if (styleScript && !disableStyles) {
		styling.css = [styleScript(stylingProps), style];
	} else if (!disableStyles) {
		styling.css = [CSS.facets(stylingProps), style];
	} else if (style) {
		styling.css = [style];
	}

	const [selectedFacet, setSelectedFacet] = useState<IndividualFacetType | undefined>(undefined);

	const innerRef = useClickOutside(() => {
		selectedFacet && setSelectedFacet(undefined);
	});

	return facetsToShow && facetsToShow?.length > 0 ? (
		<CacheProvider>
			<div
				className={classnames('ss__horizontal-facets', { 'ss__horizontal-facets--overlay': overlay }, className)}
				ref={innerRef as React.LegacyRef<HTMLDivElement>}
				{...styling}
			>
				<div className="ss__horizontal-facets__header">
					{facetsToShow.map((facet: IndividualFacetType) => {
						//initialize lang
						const defaultLang = {
							dropdownButton: {
								attributes: {
									'aria-label': `currently ${selectedFacet?.field === facet.field ? 'collapsed' : 'open'} ${facet.field} facet dropdown ${
										(facet as ValueFacet).values?.length ? (facet as ValueFacet).values?.length + ' options' : ''
<<<<<<< HEAD
									}`}
								>
									{facet?.label}
									<Icon
										{...subProps.icon}
										{...(selectedFacet?.field === facet.field
											? { ...(typeof iconExpand == 'string' ? { icon: iconExpand } : (iconExpand as Partial<IconProps>)) }
											: { ...(typeof iconCollapse == 'string' ? { icon: iconCollapse } : (iconCollapse as Partial<IconProps>)) })}
										name={selectedFacet?.field === facet.field ? 'expand' : 'collapse'}
									/>
								</div>
							}
							disableOverlay={!overlay}
						>
							{overlay ? <Facet {...subProps.facet} facet={facet} /> : undefined}
						</Dropdown>
					))}
=======
									}`,
								},
							},
						};

						//deep merge with props.lang
						const lang = deepmerge(defaultLang, props.lang || {});
						const mergedLang = useLang(lang as any, {
							selectedFacet,
							facet,
						});

						return (
							<Dropdown
								{...subProps.dropdown}
								className={classnames(
									subProps.dropdown.className,
									`ss__horizontal-facets__header__dropdown--${facet.display}`,
									`ss__horizontal-facets__header__dropdown--${facet.field}`
								)}
								open={selectedFacet?.field === facet.field}
								onClick={() => {
									if (selectedFacet === facet) {
										setSelectedFacet(undefined);
										return;
									}
									setSelectedFacet(facet);
								}}
								button={
									<div className="ss__dropdown__button__heading" role="heading" aria-level={3} {...mergedLang.dropdownButton.attributes}>
										<span {...mergedLang.dropdownButton.value}>{facet?.label}</span>
										<Icon
											{...subProps.icon}
											// icon={selectedFacet?.field === facet.field ? iconExpand : iconCollapse}

											// {...(typeof icon == 'string' ? { icon: icon } : (icon as Partial<IconProps>))}

											{...(selectedFacet?.field === facet.field
												? { ...(typeof iconExpand == 'string' ? { icon: iconExpand } : (iconExpand as Partial<IconProps>)) }
												: { ...(typeof iconCollapse == 'string' ? { icon: iconCollapse } : (iconCollapse as Partial<IconProps>)) })}
										/>
									</div>
								}
								disableOverlay={!overlay}
							>
								{overlay ? <Facet {...subProps.facet} facet={facet} /> : undefined}
							</Dropdown>
						);
					})}
>>>>>>> 05996723
					{(isOverflowing || alwaysShowFiltersButton) && <MobileSidebar controller={controller as any} {...subProps.MobileSidebar}></MobileSidebar>}
				</div>

				{!overlay && selectedFacet && (
					<div
						className={classnames(
							'ss__horizontal-facets__content',
							`ss__horizontal-facets__content--${selectedFacet.display}`,
							`ss__horizontal-facets__content--${selectedFacet.field}`
						)}
					>
						<Facet {...subProps.facet} facet={facets?.find((facet) => facet.field === selectedFacet.field)!} />
					</div>
				)}
			</div>
		</CacheProvider>
	) : (
		<Fragment></Fragment>
	);
});

interface HorizontalFacetsSubProps {
	dropdown: Partial<DropdownProps>;
	icon: Partial<IconProps>;
	facet: Partial<FacetProps>;
	MobileSidebar: Partial<MobileSidebarProps>;
}

export interface HorizontalFacetsProps extends ComponentProps {
	facets?: IndividualFacetType[];
	limit?: number;
	overlay?: boolean;
	alwaysShowFiltersButton?: boolean;
	iconCollapse?: IconType | Partial<IconProps>;
	iconExpand?: IconType | Partial<IconProps>;
	controller?: SearchController | AutocompleteController;
	onFacetOptionClick?: (e: React.MouseEvent<Element, MouseEvent>) => void;
	lang?: Partial<HorizontalFacetsLang>;
}

export interface HorizontalFacetsLang {
	dropdownButton: Lang<{
		selectedFacet: IndividualFacetType;
		facet: IndividualFacetType;
	}>;
}<|MERGE_RESOLUTION|>--- conflicted
+++ resolved
@@ -238,25 +238,6 @@
 								attributes: {
 									'aria-label': `currently ${selectedFacet?.field === facet.field ? 'collapsed' : 'open'} ${facet.field} facet dropdown ${
 										(facet as ValueFacet).values?.length ? (facet as ValueFacet).values?.length + ' options' : ''
-<<<<<<< HEAD
-									}`}
-								>
-									{facet?.label}
-									<Icon
-										{...subProps.icon}
-										{...(selectedFacet?.field === facet.field
-											? { ...(typeof iconExpand == 'string' ? { icon: iconExpand } : (iconExpand as Partial<IconProps>)) }
-											: { ...(typeof iconCollapse == 'string' ? { icon: iconCollapse } : (iconCollapse as Partial<IconProps>)) })}
-										name={selectedFacet?.field === facet.field ? 'expand' : 'collapse'}
-									/>
-								</div>
-							}
-							disableOverlay={!overlay}
-						>
-							{overlay ? <Facet {...subProps.facet} facet={facet} /> : undefined}
-						</Dropdown>
-					))}
-=======
 									}`,
 								},
 							},
@@ -306,7 +287,6 @@
 							</Dropdown>
 						);
 					})}
->>>>>>> 05996723
 					{(isOverflowing || alwaysShowFiltersButton) && <MobileSidebar controller={controller as any} {...subProps.MobileSidebar}></MobileSidebar>}
 				</div>
 
