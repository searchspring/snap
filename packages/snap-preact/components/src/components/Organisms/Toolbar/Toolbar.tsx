--- conflicted
+++ resolved
@@ -7,11 +7,7 @@
 import { Theme, useTheme, useSnap, CacheProvider } from '../../../providers';
 import { ComponentProps, StyleScript } from '../../../types';
 import { FilterSummary, FilterSummaryProps } from '../FilterSummary';
-<<<<<<< HEAD
-import { cloneWithProps, defined, mergeProps } from '../../../utilities';
-=======
-import { defined, mergeProps, mergeStyles } from '../../../utilities';
->>>>>>> 4c57926c
+import { cloneWithProps, defined, mergeProps, mergeStyles } from '../../../utilities';
 import { Pagination, PaginationProps } from '../../Molecules/Pagination';
 import { LoadMore, LoadMoreProps } from '../../Molecules/LoadMore';
 import { SearchController } from '@searchspring/snap-controller';
@@ -22,23 +18,12 @@
 import { MobileSidebar, MobileSidebarProps } from '../MobileSidebar';
 import { PaginationInfo, PaginationInfoProps } from '../../Atoms/PaginationInfo/PaginationInfo';
 
-<<<<<<< HEAD
-const CSS = {
-	toolbar: ({}: Partial<ToolbarProps>) =>
-		css({
-			display: 'flex',
-			justifyContent: 'flex-end',
-			gap: '10px',
-		}),
-=======
 const defaultStyles: StyleScript<ToolbarProps> = ({}) => {
 	return css({
 		display: 'flex',
 		justifyContent: 'flex-end',
-		margin: '10px 0px',
 		gap: '10px',
 	});
->>>>>>> 4c57926c
 };
 
 export const Toolbar = observer((properties: ToolbarProps): JSX.Element => {
@@ -56,7 +41,6 @@
 	};
 
 	const props = mergeProps('toolbar', globalTheme, defaultProps, properties);
-<<<<<<< HEAD
 	const {
 		controller,
 		hideMobileSidebar,
@@ -72,27 +56,10 @@
 		hideBottomSlot,
 		disableStyles,
 		className,
-		style,
-		styleScript,
 		treePath,
 	} = props;
 
-	const styling: RootNodeProperties = { 'ss-name': props.name };
-	const stylingProps = props;
-
-	if (styleScript && !disableStyles) {
-		styling.css = [styleScript(stylingProps), style];
-	} else if (!disableStyles) {
-		styling.css = [CSS.toolbar(stylingProps), style];
-	} else if (style) {
-		styling.css = [style];
-	}
-=======
-
-	const { controller, hideFilterSummary, hidePerPage, hideSortBy, hideLayoutSelector, hidePagination, disableStyles, className, treePath } = props;
-
 	const styling = mergeStyles<ToolbarProps>(props, defaultStyles);
->>>>>>> 4c57926c
 
 	const subProps: ToolbarSubProps = {
 		MobileSidebar: {
