--- conflicted
+++ resolved
@@ -7,17 +7,7 @@
 import { ComponentProps, StyleScript } from '../../../types';
 import { defined, mergeProps, mergeStyles } from '../../../utilities';
 import { SearchController } from '@searchspring/snap-controller';
-<<<<<<< HEAD
-import { SortBy, SortByProps } from '../../Molecules/SortBy';
-import { PerPage, PerPageProps } from '../../Molecules/PerPage';
-import { LayoutSelector, LayoutSelectorProps } from '../../Molecules/LayoutSelector';
-import { SnapTemplates } from '../../../../../src';
-import { MobileSidebar, MobileSidebarProps } from '../MobileSidebar';
-import { PaginationInfo, PaginationInfoProps } from '../../Atoms/PaginationInfo/PaginationInfo';
-import { SearchHeader, SearchHeaderProps } from '../../Atoms/SearchHeader';
-=======
 import { Layout, LayoutProps } from '../Layout';
->>>>>>> 5cd93367
 
 const defaultStyles: StyleScript<ToolbarProps> = ({}) => {
 	return css({});
@@ -50,18 +40,6 @@
 			theme: props?.theme,
 			treePath,
 		},
-		SearchHeader: {
-			// default props
-			controller,
-			className: 'ss__toolbar__search-header',
-			// inherited props
-			...defined({
-				disableStyles,
-			}),
-			// component theme overrides
-			theme: props?.theme,
-			treePath,
-		},
 	};
 
 	const hasChildrenToRender = layout?.length;
@@ -69,65 +47,7 @@
 	return hasChildrenToRender ? (
 		<CacheProvider>
 			<div {...styling} className={classnames('ss__toolbar', className)}>
-<<<<<<< HEAD
-				{!hideTopSlot && topSlot && <div className={classnames('ss__toolbar__slot', `ss__toolbar__slot--top`)}>{cloneWithProps(topSlot)}</div>}
-
-				{modules?.map((module) => {
-					if (module == 'SearchHeader') {
-						return <SearchHeader controller={controller} {...subProps.SearchHeader} />;
-					}
-
-					if (module == 'MobileSidebar' && controller.store.pagination.totalResults > 0) {
-						return <MobileSidebar controller={controller} {...subProps.MobileSidebar} />;
-					}
-
-					if (module == 'FilterSummary') {
-						return <FilterSummary {...subProps.FilterSummary} />;
-					}
-
-					if (module == 'LayoutSelector' && themeStore && props.theme?.layoutOptions && props.theme.layoutOptions.length > 0) {
-						return (
-							<LayoutSelector
-								onSelect={(e, option) => {
-									if (option) {
-										themeStore?.layout.select(option);
-									}
-								}}
-								selected={themeStore?.layout.selected}
-								options={props.theme?.layoutOptions}
-								{...subProps.LayoutSelector}
-							/>
-						);
-					}
-					if (module == 'PaginationInfo') {
-						return <PaginationInfo {...subProps.PaginationInfo} />;
-					}
-
-					if (module == 'SortBy') {
-						return <SortBy {...subProps.SortBy} />;
-					}
-
-					if (module == 'PerPage') {
-						return <PerPage {...subProps.PerPage} />;
-					}
-
-					if (module == 'Pagination') {
-						return (() => {
-							if (controller.config.settings?.infinite) {
-								return <LoadMore {...subProps.LoadMore} />;
-							} else {
-								return <Pagination {...subProps.Pagination} />;
-							}
-						})();
-					}
-				})}
-
-				{!hideBottomSlot && bottomSlot && (
-					<div className={classnames('ss__toolbar__slot', `ss__toolbar__slot--bottom`)}>{cloneWithProps(bottomSlot)}</div>
-				)}
-=======
 				<Layout controller={controller} layout={layout} {...subProps.Layout} />
->>>>>>> 5cd93367
 			</div>
 		</CacheProvider>
 	) : (
@@ -150,31 +70,15 @@
 	| 'PerPage'
 	| 'SortBy'
 	| 'Pagination'
-<<<<<<< HEAD
-	| 'PaginationInfo';
-=======
 	| 'PaginationInfo'
 	| '_'
-	| 'Button.toggleSideBar'
+	| 'Button.sidebar-toggle'
 	| 'Banner.header'
 	| 'Banner.banner'
 	| 'Banner.footer';
->>>>>>> 5cd93367
 
 export type ToolbarNames = 'top' | 'middle' | 'bottom';
 
 interface ToolbarSubProps {
-<<<<<<< HEAD
-	MobileSidebar: Partial<MobileSidebarProps>;
-	FilterSummary: Partial<FilterSummaryProps>;
-	Pagination: Partial<PaginationProps>;
-	PaginationInfo: Partial<PaginationInfoProps>;
-	LoadMore: Partial<LoadMoreProps>;
-	SortBy: Partial<SortByProps>;
-	PerPage: Partial<PerPageProps>;
-	LayoutSelector: Partial<LayoutSelectorProps>;
-	SearchHeader: Partial<SearchHeaderProps>;
-=======
 	Layout: Partial<LayoutProps>;
->>>>>>> 5cd93367
 }