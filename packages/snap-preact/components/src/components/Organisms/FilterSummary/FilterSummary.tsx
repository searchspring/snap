--- conflicted
+++ resolved
@@ -14,27 +14,14 @@
 import { Lang, useLang } from '../../../hooks';
 import deepmerge from 'deepmerge';
 
-<<<<<<< HEAD
-const CSS = {
-	filterSummary: ({}: Partial<FilterSummaryProps>) =>
-		css({
-			display: 'flex',
-			gap: '0.5em',
-			'& .ss__filter-summary__title': {
-				fontSize: '1.2em',
-			},
-		}),
-=======
 const defaultStyles: StyleScript<FilterSummaryProps> = () => {
 	return css({
-		'& .ss__filter-summary__filter': {
-			margin: '5px 10px 5px 0',
-		},
+		display: 'flex',
+		gap: '0.5em',
 		'& .ss__filter-summary__title': {
 			fontSize: '1.2em',
 		},
 	});
->>>>>>> 4c57926c
 };
 
 export const FilterSummary = observer((properties: FilterSummaryProps): JSX.Element => {
