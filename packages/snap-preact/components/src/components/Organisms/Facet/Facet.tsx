import { h, Fragment } from 'preact';

import { jsx, css } from '@emotion/react';
import classnames from 'classnames';
import { observer } from 'mobx-react-lite';

import { FacetListOptions, FacetListOptionsProps } from '../../Molecules/FacetListOptions';
import { FacetGridOptions, FacetGridOptionsProps } from '../../Molecules/FacetGridOptions';
import { FacetPaletteOptions, FacetPaletteOptionsProps } from '../../Molecules/FacetPaletteOptions';
import { FacetHierarchyOptions, FacetHierarchyOptionsProps } from '../../Molecules/FacetHierarchyOptions';
import { FacetSlider, FacetSliderProps } from '../../Molecules/FacetSlider';
import { SearchInput, SearchInputProps } from '../../Molecules/SearchInput';
import { Icon, IconProps, IconType } from '../../Atoms/Icon';
import { Dropdown, DropdownProps } from '../../Atoms/Dropdown';
import { ComponentProps, FacetDisplay, StyleScript } from '../../../types';
import type { ValueFacet, RangeFacet, FacetHierarchyValue, FacetValue, FacetRangeValue } from '@searchspring/snap-store-mobx';

import { defined, cloneWithProps, mergeProps, mergeStyles } from '../../../utilities';
import { Theme, useTheme, CacheProvider, useTreePath } from '../../../providers';
import { useA11y } from '../../../hooks/useA11y';
// import { FacetToggle, FacetToggleProps } from '../../Molecules/FacetToggle';
import { Lang, useLang } from '../../../hooks';
import deepmerge from 'deepmerge';

const defaultStyles: StyleScript<FacetProps> = ({ disableCollapse, color, theme }) => {
	return css({
		width: '100%',
		margin: '0 0 20px 0',
		'& .ss__facet__header': {
			cursor: disableCollapse ? undefined : 'pointer',
			display: 'flex',
			justifyContent: 'space-between',
			alignItems: 'center',
			color: color || theme?.variables?.colors?.primary,
			border: 'none',
			borderBottom: `2px solid ${theme?.variables?.colors?.secondary || '#ccc'}`,
			padding: '6px 0',
		},
		'& .ss__facet__options': {
			marginTop: '8px',
			maxHeight: '300px',
			overflowY: 'auto',
			overflowX: 'hidden',
		},
		'& .ss__facet__show-more-less': {
			display: 'block',
			margin: '8px',
			cursor: 'pointer',
			'& .ss__icon': {
				marginRight: '8px',
			},
		},
		'& .ss__search-input': {
			margin: '16px 0 0 0',
		},
	});
};

export const Facet = observer((properties: FacetProps): JSX.Element => {
	const globalTheme: Theme = useTheme();
	const globalTreePath = useTreePath();
	const defaultProps: Partial<FacetProps> = {
		limit: 12,
		disableOverflow: false,
		iconCollapse: 'angle-up',
		iconExpand: 'angle-down',
		showMoreText: 'Show More',
		showLessText: 'Show Less',
		iconOverflowMore: 'plus',
		iconOverflowLess: 'minus',
		searchable: false,
		treePath: globalTreePath,
	};

	let props = mergeProps('facet', globalTheme, defaultProps, properties);

	//manual props override on a per facet display type level using the display prop
	if (props.display && props.display[props.facet?.display]) {
		props = {
			...props,
			...props.display[props.facet?.display],
		};
	}

	//manual props override on a per facet field type level using the fields prop
	if (props.fields && props.fields[props.facet?.field]) {
		props = {
			...props,
			...props.fields[props.facet?.field],
		};
	}

	const {
		disableCollapse,
		facet,
		iconCollapse,
		iconExpand,
		limit,
		disableOverflow,
		iconColor,
		color,
		previewOnFocus,
		valueProps,
		justContent,
		horizontal,
		disableStyles,
		className,
		treePath,
	} = props;

	const subProps: FacetSubProps = {
		dropdown: {
			// default props
			className: 'ss__facet__dropdown',
			disableClickOutside: true,
			disableOverlay: true,
<<<<<<< HEAD
			// global theme
			// ...globalTheme?.components?.dropdown,
=======
>>>>>>> 5e64ce07
			// inherited props
			...defined({
				disableStyles,
			}),
			// component theme overrides
			theme: props?.theme,
			treePath,
		},
		icon: {
			// default props
			className: 'ss__facet__dropdown__icon',
			size: '12px',
			color: iconColor || color,
<<<<<<< HEAD
			// global theme
			// ...globalTheme?.components?.icon,
=======
>>>>>>> 5e64ce07
			// inherited props
			...defined({
				disableStyles,
			}),
			// component theme overrides
			theme: props?.theme,
			treePath,
		},
		showMoreLessIcon: {
			// default props
			className: 'ss__facet__show-more-less__icon',
			size: '10px',
			color: iconColor || color,
<<<<<<< HEAD
			// global theme
			// ...globalTheme?.components?.icon,
=======
>>>>>>> 5e64ce07
			// inherited props
			...defined({
				disableStyles,
			}),
			// component theme overrides
			theme: props?.theme,
			treePath,
		},
		facetHierarchyOptions: {
			// default props
			className: 'ss__facet__facet-hierarchy-options',
<<<<<<< HEAD
			// global theme
			// ...globalTheme?.components?.facetHierarchyOptions,
=======
>>>>>>> 5e64ce07
			// inherited props
			...defined({
				disableStyles,
				previewOnFocus,
				valueProps,
				horizontal,
			}),
			// component theme overrides
			theme: props?.theme,
			treePath,
		},
		facetListOptions: {
			// default props
			className: 'ss__facet__facet-list-options',
<<<<<<< HEAD
			// global theme
			// ...globalTheme?.components?.facetListOptions,
=======
>>>>>>> 5e64ce07
			// inherited props
			...defined({
				disableStyles,
				previewOnFocus,
				valueProps,
				horizontal,
			}),
			// component theme overrides
			theme: props?.theme,
			treePath,
		},
		facetGridOptions: {
			// default props
			className: 'ss__facet__facet-grid-options',
<<<<<<< HEAD
			// global theme
			// ...globalTheme?.components?.facetGridOptions,
=======
>>>>>>> 5e64ce07
			// inherited props
			...defined({
				disableStyles,
				previewOnFocus,
				valueProps,
				horizontal,
			}),
			// component theme overrides
			theme: props?.theme,
			treePath,
		},
		facetPaletteOptions: {
			// default props
			className: 'ss__facet__facet-palette-options',
<<<<<<< HEAD
			// global theme
			// ...globalTheme?.components?.facetPaletteOptions,
=======
>>>>>>> 5e64ce07
			// inherited props
			...defined({
				disableStyles,
				previewOnFocus,
				valueProps,
				horizontal,
			}),
			// component theme overrides
			theme: props?.theme,
			treePath,
		},
		// facetToggle: {
		// 	// default props
		// 	className: 'ss__facet__facet-toggle',
		// 	// inherited props
		// 	...defined({
		// 		disableStyles,
		// 	}),
		// 	// component theme overrides
		// 	theme: props?.theme,
		// 	treePath,
		// },
		facetSlider: {
			// default props
			className: 'ss__facet__facet-slider',
<<<<<<< HEAD
			// global theme
			// ...globalTheme?.components?.facetSlider,
=======
>>>>>>> 5e64ce07
			// inherited props
			...defined({
				disableStyles,
			}),
			// component theme overrides
			theme: props?.theme,
			treePath,
		},
		searchInput: {
			// default props
			className: 'ss__facet__search-input',
<<<<<<< HEAD
			// global theme
			// ...globalTheme?.components?.searchInput,
=======
>>>>>>> 5e64ce07
			// inherited props
			...defined({
				disableStyles,
			}),
			// component theme overrides
			theme: props?.theme,
			treePath,
		},
	};

	let limitedValues: Array<FacetHierarchyValue | FacetValue | FacetRangeValue | undefined>;
	if ((facet as ValueFacet)?.overflow && limit && Number.isInteger(limit) && !disableOverflow) {
		(facet as ValueFacet).overflow?.setLimit(limit);
		limitedValues = (facet as ValueFacet)?.refinedValues;
	} else if ((facet as ValueFacet)?.overflow && Number.isInteger(limit)) {
		limitedValues = (facet as ValueFacet)?.values.slice(0, limit);
	} else {
		limitedValues = (facet as ValueFacet)?.values;
	}

	const styling = mergeStyles<FacetProps>(props, defaultStyles);

	// Search within facet
	const searchableFacet = {
		allowableTypes: ['list', 'grid', 'palette'],
		searchFilter: (e: React.ChangeEvent<HTMLInputElement>) => {
			if ((facet as ValueFacet)?.search) {
				(facet as ValueFacet).search.input = e.target.value;
			}
		},
	};

	let renderFacet = true;
	if (facet.display == FacetDisplay.TOGGLE && facet && (facet as ValueFacet)?.values.length !== 1) {
		renderFacet = false;
	}

	const facetContentProps = {
		limitedValues,
		searchableFacet,
		subProps,
		className,
		...props,
	};

	//initialize lang
	const defaultLang = {
		showMoreText: {
			value: facetContentProps.showMoreText,
		},
		showLessText: {
			value: facetContentProps.showLessText,
		},
		dropdownButton: {
			attributes: {
				'aria-label': `currently ${facet?.collapsed ? 'collapsed' : 'open'} ${facet.label} facet dropdown ${
					(facet as ValueFacet).values?.length ? (facet as ValueFacet).values?.length + ' options' : ''
				}`,
			},
		},
	};

	//deep merge with props.lang
	const lang = deepmerge(defaultLang, props.lang || {});
	const mergedLang = useLang(lang as any, {
		facet,
	});
	facetContentProps.lang = mergedLang;

	if (justContent) {
		return <FacetContent {...facetContentProps}></FacetContent>;
	}

	return facet && renderFacet ? (
		<CacheProvider>
			<div {...styling} className={classnames('ss__facet', `ss__facet--${facet.display}`, `ss__facet--${facet.field}`, className)}>
				<Dropdown
					{...subProps.dropdown}
					open={disableCollapse || !facet?.collapsed}
					onClick={() => !disableCollapse && facet.toggleCollapse && facet?.toggleCollapse()}
					disableA11y={true}
					button={
						<div
							className="ss__facet__header"
							ref={(e) => useA11y(e, disableCollapse ? -1 : 0)}
							role="heading"
							aria-level={3}
							{...mergedLang.dropdownButton.attributes}
						>
							<span {...mergedLang.dropdownButton.value}>{facet?.label}</span>
							{!disableCollapse && (
								<Icon
									{...subProps.icon}
									{...(facet?.collapsed
										? { ...(typeof iconExpand == 'string' ? { icon: iconExpand } : (iconExpand as Partial<IconProps>)) }
										: { ...(typeof iconCollapse == 'string' ? { icon: iconCollapse } : (iconCollapse as Partial<IconProps>)) })}
									name={facet?.collapsed ? 'expand' : 'collapse'}
									treePath={props.treePath}
								/>
							)}
						</div>
					}
				>
					<FacetContent {...facetContentProps}></FacetContent>
				</Dropdown>
			</div>
		</CacheProvider>
	) : (
		<Fragment></Fragment>
	);
});

const FacetContent = (props: any) => {
	const {
		searchableFacet,
		subProps,
		className,
		limitedValues,
		facet,
		limit,
		overflowSlot,
		optionsSlot,
		searchable,
		iconOverflowMore,
		iconOverflowLess,
		disableOverflow,
		previewOnFocus,
		valueProps,
		hideShowMoreLessText,
		treePath,
		lang,
	} = props;

	return (
		<Fragment>
			{searchable && searchableFacet.allowableTypes.includes(facet.display) && (
				<SearchInput {...subProps.searchInput} onChange={searchableFacet.searchFilter} placeholder={`Search ${facet.label}`} treePath={treePath} />
			)}
			<div className={classnames('ss__facet__options', className)}>
				{(() => {
					//manual options component
					if (optionsSlot) {
						return cloneWithProps(optionsSlot, { facet, valueProps, limit, previewOnFocus, treePath });
					} else {
						switch (facet?.display) {
							// case FacetDisplay.TOGGLE:
							// 	return <FacetToggle {...subProps.facetToggle} facet={facet as ValueFacet} />;
							case FacetDisplay.SLIDER:
								return <FacetSlider {...subProps.facetSlider} facet={facet as RangeFacet} treePath={treePath} />;
							case FacetDisplay.GRID:
								return (
									<FacetGridOptions
										{...subProps.facetGridOptions}
										values={limitedValues as FacetValue[]}
										facet={facet as ValueFacet}
										treePath={treePath}
									/>
								);
							case FacetDisplay.PALETTE:
								return (
									<FacetPaletteOptions
										{...subProps.facetPaletteOptions}
										values={limitedValues as FacetValue[]}
										facet={facet as ValueFacet}
										treePath={treePath}
									/>
								);
							case FacetDisplay.HIERARCHY:
								return (
									<FacetHierarchyOptions
										{...subProps.facetHierarchyOptions}
										values={limitedValues as FacetHierarchyValue[]}
										facet={facet as ValueFacet}
										treePath={treePath}
									/>
								);
							default:
								return (
									<FacetListOptions
										{...subProps.facetListOptions}
										values={limitedValues as FacetValue[]}
										facet={facet as ValueFacet}
										treePath={treePath}
									/>
								);
						}
					}
				})()}
			</div>

			{!disableOverflow && (facet as ValueFacet)?.overflow?.enabled && (
				<div
					className="ss__facet__show-more-less"
					aria-live="polite"
					onClick={() => (facet as ValueFacet).overflow?.toggle()}
					ref={(e) => useA11y(e)}
				>
					{overflowSlot ? (
						cloneWithProps(overflowSlot, { facet, treePath })
					) : (
						<Fragment>
							<Icon
								{...subProps.showMoreLessIcon}
								treePath={treePath}
								{...(((facet as ValueFacet).overflow?.remaining || 0) > 0
									? { ...(typeof iconOverflowMore == 'string' ? { icon: iconOverflowMore } : (iconOverflowMore as Partial<IconProps>)) }
									: { ...(typeof iconOverflowLess == 'string' ? { icon: iconOverflowLess } : (iconOverflowLess as Partial<IconProps>)) })}
							/>
							{!hideShowMoreLessText && (
								<span {...(((facet as ValueFacet)?.overflow?.remaining || 0) > 0 ? lang.showMoreText?.all : lang.showLessText?.all)}></span>
							)}
						</Fragment>
					)}
				</div>
			)}
		</Fragment>
	);
};

interface FacetSubProps {
	dropdown: Partial<DropdownProps>;
	facetListOptions: Partial<FacetListOptionsProps>;
	facetGridOptions: Partial<FacetGridOptionsProps>;
	facetPaletteOptions: Partial<FacetPaletteOptionsProps>;
	facetHierarchyOptions: Partial<FacetHierarchyOptionsProps>;
	// facetToggle: Partial<FacetToggleProps>;
	facetSlider: Partial<FacetSliderProps>;
	searchInput: Partial<SearchInputProps>;
	icon: Partial<IconProps>;
	showMoreLessIcon: Partial<IconProps>;
}

export interface FacetProps extends OptionalFacetProps {
	facet: ValueFacet | RangeFacet;
}

interface OptionalFacetProps extends ComponentProps {
	disableCollapse?: boolean;
	color?: string;
	iconCollapse?: IconType | Partial<IconProps>;
	iconColor?: string;
	iconExpand?: IconType | Partial<IconProps>;
	limit?: number;
	overflowSlot?: JSX.Element | JSX.Element[];
	optionsSlot?: JSX.Element | JSX.Element[];
	disableOverflow?: boolean;
	previewOnFocus?: boolean;
	valueProps?: any;
	hideShowMoreLessText?: boolean;
	showMoreText?: string;
	showLessText?: string;
	iconOverflowMore?: IconType | Partial<IconProps>;
	iconOverflowLess?: IconType | Partial<IconProps>;
	fields?: FieldProps;
	display?: FieldProps;
	searchable?: boolean;
	justContent?: boolean;
	horizontal?: boolean;
	lang?: Partial<FacetLang>;
}

export interface FacetLang {
	showMoreText: Lang<{
		facet: ValueFacet | RangeFacet;
	}>;
	showLessText: Lang<{
		facet: ValueFacet | RangeFacet;
	}>;
	dropdownButton: Lang<{
		facet: ValueFacet | RangeFacet;
	}>;
}

type FieldProps = {
	[variable: string]: Omit<FacetProps, 'facet'>;
};<|MERGE_RESOLUTION|>--- conflicted
+++ resolved
@@ -114,11 +114,6 @@
 			className: 'ss__facet__dropdown',
 			disableClickOutside: true,
 			disableOverlay: true,
-<<<<<<< HEAD
-			// global theme
-			// ...globalTheme?.components?.dropdown,
-=======
->>>>>>> 5e64ce07
 			// inherited props
 			...defined({
 				disableStyles,
@@ -132,11 +127,6 @@
 			className: 'ss__facet__dropdown__icon',
 			size: '12px',
 			color: iconColor || color,
-<<<<<<< HEAD
-			// global theme
-			// ...globalTheme?.components?.icon,
-=======
->>>>>>> 5e64ce07
 			// inherited props
 			...defined({
 				disableStyles,
@@ -150,11 +140,6 @@
 			className: 'ss__facet__show-more-less__icon',
 			size: '10px',
 			color: iconColor || color,
-<<<<<<< HEAD
-			// global theme
-			// ...globalTheme?.components?.icon,
-=======
->>>>>>> 5e64ce07
 			// inherited props
 			...defined({
 				disableStyles,
@@ -166,11 +151,6 @@
 		facetHierarchyOptions: {
 			// default props
 			className: 'ss__facet__facet-hierarchy-options',
-<<<<<<< HEAD
-			// global theme
-			// ...globalTheme?.components?.facetHierarchyOptions,
-=======
->>>>>>> 5e64ce07
 			// inherited props
 			...defined({
 				disableStyles,
@@ -185,11 +165,6 @@
 		facetListOptions: {
 			// default props
 			className: 'ss__facet__facet-list-options',
-<<<<<<< HEAD
-			// global theme
-			// ...globalTheme?.components?.facetListOptions,
-=======
->>>>>>> 5e64ce07
 			// inherited props
 			...defined({
 				disableStyles,
@@ -204,11 +179,6 @@
 		facetGridOptions: {
 			// default props
 			className: 'ss__facet__facet-grid-options',
-<<<<<<< HEAD
-			// global theme
-			// ...globalTheme?.components?.facetGridOptions,
-=======
->>>>>>> 5e64ce07
 			// inherited props
 			...defined({
 				disableStyles,
@@ -223,11 +193,6 @@
 		facetPaletteOptions: {
 			// default props
 			className: 'ss__facet__facet-palette-options',
-<<<<<<< HEAD
-			// global theme
-			// ...globalTheme?.components?.facetPaletteOptions,
-=======
->>>>>>> 5e64ce07
 			// inherited props
 			...defined({
 				disableStyles,
@@ -253,11 +218,6 @@
 		facetSlider: {
 			// default props
 			className: 'ss__facet__facet-slider',
-<<<<<<< HEAD
-			// global theme
-			// ...globalTheme?.components?.facetSlider,
-=======
->>>>>>> 5e64ce07
 			// inherited props
 			...defined({
 				disableStyles,
@@ -269,11 +229,6 @@
 		searchInput: {
 			// default props
 			className: 'ss__facet__search-input',
-<<<<<<< HEAD
-			// global theme
-			// ...globalTheme?.components?.searchInput,
-=======
->>>>>>> 5e64ce07
 			// inherited props
 			...defined({
 				disableStyles,
