import { h, ComponentChildren } from 'preact';
import { jsx, css } from '@emotion/react';
import classnames from 'classnames';
import { observer } from 'mobx-react';
import { Theme, useTheme } from '../../../providers';
import { Checkbox, CheckboxProps } from '../../Molecules/Checkbox';
import { Icon, IconProps, IconType } from '../../Atoms/Icon';
import { mergeProps } from '../../../utilities';
<<<<<<< HEAD
import type { ComponentProps, RootNodeProperties } from '../../../types';
=======
import type { ComponentProps, StylingCSS } from '../../../types';
import { Lang, useLang } from '../../../hooks';
import deepmerge from 'deepmerge';
>>>>>>> 05996723

const CSS = {
	bundleSelector: ({}: Partial<BundleSelectorProps>) => css({}),
};

export const BundleSelector = observer((properties: BundleSelectorProps): JSX.Element => {
	const globalTheme: Theme = useTheme();
	const defaultProps: Partial<BundleSelectorProps> = {
		hideCheckboxes: false,
	};

	const props = mergeProps('bundleSelector', globalTheme, defaultProps, properties);

	const { children, checked, icon, seedText, seed, hideCheckboxes, onCheck, disableStyles, className, style, styleScript, treePath } = props;

	const subProps: BundleSelectorSubProps = {
		icon: {
			// default props
			className: 'ss__recommendation-bundle__wrapper__selector__icon',
			size: 15,
			// global theme
			...globalTheme?.components?.icon,
			// component theme overrides
			theme: props?.theme,
			treePath,
		},
		checkbox: {
			className: 'ss__recommendation-bundle__wrapper__selector__result-wrapper__checkbox',
			checked: checked,
			size: 18,
			onClick: onCheck,
			// global theme
			...globalTheme?.components?.checkbox,
			// component theme overrides
			theme: props?.theme,
			treePath,
		},
	};

	const styling: RootNodeProperties = { 'ss-name': props.name };
	const stylingProps = props;

	if (styleScript && !disableStyles) {
		styling.css = [styleScript(stylingProps), style];
	} else if (!disableStyles) {
		styling.css = [CSS.bundleSelector(stylingProps), style];
	} else if (style) {
		styling.css = [style];
	}

	//deep merge with props.lang
	const lang = deepmerge({}, props.lang || {});
	const mergedLang = useLang(lang as any, {});

	return (
		<div
			{...styling}
			className={classnames(
				'ss__recommendation-bundle__wrapper__selector',
				checked ? 'ss__recommendation-bundle__wrapper__selector--selected' : '',
				seedText || seed ? 'ss__recommendation-bundle__wrapper__selector--seed' : '',
				className
			)}
		>
			<div className="ss__recommendation-bundle__wrapper__selector__result-wrapper">
				{!hideCheckboxes && <Checkbox {...subProps.checkbox} />}
				{seedText && <div className={'ss__recommendation-bundle__wrapper__selector__result-wrapper__seed-badge'} {...mergedLang.seedText?.all}></div>}
				{children}
			</div>
			{icon ? <Icon {...subProps.icon} {...(typeof icon == 'string' ? { icon: icon } : (icon as Partial<IconProps>))} /> : undefined}
		</div>
	);
});

export interface BundleSelectorSubProps {
	icon: Partial<IconProps>;
	checkbox: Partial<CheckboxProps>;
}

export interface BundleSelectorProps extends ComponentProps {
	children?: ComponentChildren;
	checked?: boolean;
	seedText?: string;
	seed?: boolean;
	hideCheckboxes?: boolean;
	onCheck?: () => void;
	icon?: IconType | Partial<IconProps> | boolean;
	lang?: Partial<BundleSelectorLang>;
}

export interface BundleSelectorLang {
	seedText: Lang<never>;
}<|MERGE_RESOLUTION|>--- conflicted
+++ resolved
@@ -6,13 +6,9 @@
 import { Checkbox, CheckboxProps } from '../../Molecules/Checkbox';
 import { Icon, IconProps, IconType } from '../../Atoms/Icon';
 import { mergeProps } from '../../../utilities';
-<<<<<<< HEAD
 import type { ComponentProps, RootNodeProperties } from '../../../types';
-=======
-import type { ComponentProps, StylingCSS } from '../../../types';
 import { Lang, useLang } from '../../../hooks';
 import deepmerge from 'deepmerge';
->>>>>>> 05996723
 
 const CSS = {
 	bundleSelector: ({}: Partial<BundleSelectorProps>) => css({}),
