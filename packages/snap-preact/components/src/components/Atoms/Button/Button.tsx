import { h, Fragment, ComponentChildren } from 'preact';

import { css } from '@emotion/react';
import classnames from 'classnames';
import { observer } from 'mobx-react-lite';

import { ComponentProps, StyleScript } from '../../../types';
import { Theme, useTheme, CacheProvider, useTreePath } from '../../../providers';
import { useA11y } from '../../../hooks/useA11y';
import { cloneWithProps, defined, mergeProps, mergeStyles } from '../../../utilities';
import { Icon, IconProps, IconType } from '../Icon';
import { Lang, useLang } from '../../../hooks';
import deepmerge from 'deepmerge';
import Color from 'color';

const defaultStyles: StyleScript<ButtonProps> = ({ native, color, backgroundColor, borderColor, theme }) => {
	const lightenedPrimaryColorObj = new Color(backgroundColor || color || theme?.variables?.colors?.primary).lightness(95);

	// no styling on native
	if (native) {
		return css({});
	}

	return css({
		display: 'inline-flex',
		alignItems: 'center',
		gap: '5px',
		padding: '5px 10px',
		position: 'relative',
		color: color || theme?.variables?.colors?.primary,
		outline: 0,
		backgroundColor: backgroundColor || '#fff',
		border: `1px solid ${borderColor || color || theme?.variables?.colors?.primary || '#333'}`,
		'&:not(.ss__button--disabled):hover': {
			cursor: 'pointer',
			backgroundColor: lightenedPrimaryColorObj.hex() || '#f8f8f8',
		},
		'&.ss__button--disabled': {
			opacity: 0.3,
			backgroundColor: 'initial',
			'&:hover': {
				cursor: 'default',
			},
		},
		'.ss__button__content': {
			width: '100%',
		},
		label: {
			cursor: 'pointer',
		},
	});
};

export const Button = observer((properties: ButtonProps): JSX.Element => {
	const globalTheme: Theme = useTheme();
	const globalTreePath = useTreePath();

	const defaultProps = {
		disableA11y: false,
		treePath: globalTreePath,
	};

	const props = mergeProps('button', globalTheme, defaultProps, properties);

	const {
		content,
		children,
		disabled,
		native,
		onClick,
		disableA11y,
		disableStyles,
		className,
		icon,
		lang,
		treePath,
		style: _,
		styleScript: __,
		themeStyleScript: ___,
		...additionalProps
	} = props;

	const subProps: ButtonSubProps = {
		icon: {
			className: 'ss__button__icon',
			// default props
			// inherited props
			...defined({
				disableStyles,
			}),
			// component theme overrides
			theme: props?.theme,
			treePath,
		},
	};

	const styling = mergeStyles<ButtonProps>(props, defaultStyles);

	const elementProps = {
		...styling,
		className: classnames('ss__button', { 'ss__button--native': native, 'ss__button--disabled': disabled }, className),
		disabled,
		onClick: (e: React.MouseEvent<HTMLElement, MouseEvent>) => !disabled && onClick && onClick(e),
		...additionalProps,
	};

	const a11yProps = {
		ref: (e: any) => useA11y(e),
	};

	//initialize lang
	const defaultLang = {};

	//deep merge with props.lang
	const langs = deepmerge(defaultLang, lang || {});
	const mergedLang = useLang(langs as any, {});

	return content || children || icon || lang?.button?.value ? (
		<CacheProvider>
			{native ? (
				<button {...elementProps}>
					<span className="ss__button__content" {...mergedLang.button?.all}>
						{cloneWithProps(content, { treePath })}
						{cloneWithProps(children, { treePath })}
					</span>
					{icon && <Icon {...subProps.icon} {...(typeof icon == 'string' ? { icon: icon } : (icon as Partial<IconProps>))} />}
				</button>
			) : (
				<div {...(!disableA11y ? a11yProps : {})} {...elementProps} role={'button'} aria-disabled={disabled}>
					{content || children || mergedLang.button.value ? (
						<span className="ss__button__content" {...mergedLang.button?.all}>
							{cloneWithProps(content, { treePath })}
							{cloneWithProps(children, { treePath })}
						</span>
					) : undefined}
					{icon && <Icon {...subProps.icon} {...(typeof icon == 'string' ? { icon: icon } : (icon as Partial<IconProps>))} />}
				</div>
			)}
		</CacheProvider>
	) : (
		<Fragment></Fragment>
	);
});

interface ButtonSubProps {
	icon: Partial<IconProps>;
}

export interface ButtonProps extends ComponentProps<ButtonProps> {
	backgroundColor?: string;
	borderColor?: string;
	color?: string;
	icon?: IconType | Partial<IconProps>;
	content?: string | JSX.Element;
	children?: ComponentChildren;
	disabled?: boolean;
	native?: boolean;
	onClick?: (e: React.MouseEvent<HTMLElement, MouseEvent>) => void;
	disableA11y?: boolean;
	lang?: Partial<ButtonLang>;
}

export interface ButtonLang {
	button?: Lang<never>;
}

<<<<<<< HEAD
export type ButtonNames = 'close' | 'apply' | 'clear' | 'slideout' | 'filter-toggle' | 'see-more';
=======
export type ButtonNames = 'close' | 'apply' | 'clear' | 'slideout' | 'sidebar-toggle' | 'sidebar-close';
>>>>>>> 72bb59f2
<|MERGE_RESOLUTION|>--- conflicted
+++ resolved
@@ -164,8 +164,4 @@
 	button?: Lang<never>;
 }
 
-<<<<<<< HEAD
-export type ButtonNames = 'close' | 'apply' | 'clear' | 'slideout' | 'filter-toggle' | 'see-more';
-=======
-export type ButtonNames = 'close' | 'apply' | 'clear' | 'slideout' | 'sidebar-toggle' | 'sidebar-close';
->>>>>>> 72bb59f2
+export type ButtonNames = 'close' | 'apply' | 'clear' | 'slideout' | 'sidebar-toggle' | 'see-more';