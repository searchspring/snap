--- conflicted
+++ resolved
@@ -164,7 +164,6 @@
 	button?: Lang<never>;
 }
 
-<<<<<<< HEAD
 export type ButtonNames =
 	| 'close'
 	| 'apply'
@@ -174,7 +173,5 @@
 	| 'see-more'
 	| 'close-search'
 	| 'clear-search'
-	| 'submit-search';
-=======
-export type ButtonNames = 'close' | 'apply' | 'clear' | 'slideout' | 'sidebar-toggle' | 'see-more' | 'reset-facet';
->>>>>>> 209fb07d
+	| 'submit-search'
+	| 'reset-facet';