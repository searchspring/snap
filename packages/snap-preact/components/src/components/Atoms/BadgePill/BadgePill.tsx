--- conflicted
+++ resolved
@@ -2,13 +2,8 @@
 
 import { jsx, css } from '@emotion/react';
 import classnames from 'classnames';
-<<<<<<< HEAD
-import { observer } from 'mobx-react-lite';
-import { Theme, useTheme, CacheProvider } from '../../../providers';
-=======
 import { observer } from 'mobx-react';
 import { Theme, useTheme, CacheProvider, useTreePath } from '../../../providers';
->>>>>>> 70135937
 import { ComponentProps, StyleScript } from '../../../types';
 import { mergeProps, mergeStyles } from '../../../utilities';
 
