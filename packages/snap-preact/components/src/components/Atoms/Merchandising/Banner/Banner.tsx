--- conflicted
+++ resolved
@@ -10,27 +10,16 @@
 import type { SearchController } from '@searchspring/snap-controller';
 import { ComponentProps, StyleScript } from '../../../../types';
 
-<<<<<<< HEAD
-const CSS = {
-	banner: ({}: Partial<BannerProps>) =>
-		css({
-			' *': {
-				boxSizing: 'border-box',
-			},
-			'& iframe, img': {
-				maxWidth: '100%',
-				height: 'auto',
-			},
-		}),
-=======
 const defaultStyles: StyleScript<BannerProps> = () => {
 	return css({
+		' *': {
+			boxSizing: 'border-box',
+		},
 		'& iframe, img': {
 			maxWidth: '100%',
 			height: 'auto',
 		},
 	});
->>>>>>> 4c57926c
 };
 
 export const Banner = observer((properties: BannerProps): JSX.Element => {
