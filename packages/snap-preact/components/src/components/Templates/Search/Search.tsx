import { Fragment, h } from 'preact';
import { observer } from 'mobx-react-lite';
import { jsx, css } from '@emotion/react';
import classnames from 'classnames';
import type { SearchController } from '@searchspring/snap-controller';
import { Results, ResultsProps } from '../../Organisms/Results';
import { defined, mergeProps } from '../../../utilities';
import { ComponentProps, ListOption, ResultComponent, RootNodeProperties } from '../../../types';
import { Theme, useTheme, CacheProvider } from '../../../providers';
import { Sidebar, SidebarProps } from '../../Organisms/Sidebar';
import { Toolbar, ToolbarProps } from '../../Organisms/Toolbar';
import { SearchHeader, SearchHeaderProps } from '../../Atoms/SearchHeader';
import { NoResults, NoResultsProps } from '../../Atoms/NoResults';
import { Lang, useMediaQuery } from '../../../hooks';
import { MobileSidebar, MobileSidebarProps } from '../../Organisms/MobileSidebar';
import { Button, ButtonProps } from '../../Atoms/Button';
import { Banner, BannerProps } from '../../Atoms/Merchandising';
import { ContentType } from '@searchspring/snap-store-mobx';
import { useState } from 'preact/hooks';
import deepmerge from 'deepmerge';

const CSS = {
	Search: ({ mobileSidebarDisplayAt }: Partial<SearchProps>) =>
		css({
			display: 'flex',
			minHeight: '600px',

			'.ss__search__sidebar': {
				flex: '0 1 auto',
				width: '250px',
				margin: '0 40px 0 0',
			},

			'.ss_desktop': {
				[`@media only screen and (max-width: ${mobileSidebarDisplayAt})`]: {
					display: 'none',
				},
			},

			'.ss__search__content': {
				flex: '1 1 0%',
				padding: '0px 10px',
				width: '100%',
				boxSizing: 'border-box',
			},

			[`@media only screen and (max-width: ${mobileSidebarDisplayAt})`]: {
				flexDirection: 'column',
			},

			'.ss__search__content__toolbar--top-toolbar': {
				display: 'flex',
				justifyContent: 'flex-end',
				margin: '10px 0px',
			},

			'.ss__layout__select': {
				float: 'left',
			},
		}),
};

export const Search = observer((properties: SearchProps): JSX.Element => {
	const globalTheme: Theme = useTheme();

	const defaultProps: Partial<SearchProps> = {
		mobileSidebarDisplayAt: '991px',
	};

	const props = mergeProps('search', globalTheme, defaultProps, properties);

	const {
		disableStyles,
		className,
		controller,
		style,
		styleScript,
		hideSidebar,
		hideSearchHeader,
		hideMobileSidebar,
		hideMerchandisingBanners,
		toggleSidebarButtonText,
		hideTopToolbar,
		resultComponent,
		hideBottomToolBar,
		mobileSidebarDisplayAt,
		treePath,
	} = props;
	const store = controller.store;

	const subProps: SearchSubProps = {
		MobileSidebar: {
			// default props
			hidePerPage: true,
			hideSortBy: true,
			displayAt: mobileSidebarDisplayAt,
			// inherited props
			...defined({
				disableStyles,
			}),
			theme: props.theme,
			treePath,
		},
		Button: {
			// default props
			// inherited props
			...defined({
				disableStyles,
			}),
			theme: props.theme,
			treePath,
		},
		TopToolbar: {
			name: 'top',
			// default props
			hidePagination: Boolean(controller.config.settings?.infinite),
			hideFilterSummary: true,
			// inherited props
			...defined({
				disableStyles,
			}),
			theme: props.theme,
			treePath,
		},
		BottomToolbar: {
			name: 'bottom',
			// default props
			hideFilterSummary: true,
			hidePerPage: true,
			hideSortBy: true,
			hideLayoutSelector: true,
			// inherited props
			...defined({
				disableStyles,
			}),
			theme: props.theme,
			treePath,
		},
		Sidebar: {
			// default props
			hidePerPage: true,
			hideSortBy: true,
			// inherited props
			...defined({
				disableStyles,
			}),
			theme: props.theme,
			treePath,
		},
		SearchHeader: {
			// default props
			// inherited props
			...defined({
				disableStyles,
			}),
			theme: props.theme,
			treePath,
		},
		Results: {
			// default props
			resultComponent: resultComponent,
			// inherited props
			...defined({
				disableStyles,
			}),
			theme: props.theme,
			treePath,
		},
		NoResults: {
			// default props
			// inherited props
			...defined({
				disableStyles,
			}),
			theme: props.theme,
			treePath,
		},
		Banner: {
			// default props
			// inherited props
			...defined({
				disableStyles,
			}),
			theme: props.theme,
			treePath,
		},
	};

	const styling: RootNodeProperties = { 'ss-name': props.name };
	const stylingProps = props;

	if (styleScript && !disableStyles) {
		styling.css = [styleScript(stylingProps), style];
	} else if (!disableStyles) {
		styling.css = [CSS.Search(stylingProps), style];
	} else if (style) {
		styling.css = [style];
	}

	const mobileMediaQuery = `(max-width: ${mobileSidebarDisplayAt})`;
	const isMobile = useMediaQuery(mobileMediaQuery);
	const merchandising = controller.store.merchandising;

	let hideLeftBanner;
	let hideHeaderBanner;
	let hideBannerBanner;
	let hideFooterBanner;

	if (hideMerchandisingBanners) {
		if (typeof hideMerchandisingBanners == 'boolean') {
			//hide all
			hideLeftBanner = true;
			hideHeaderBanner = true;
			hideBannerBanner = true;
			hideFooterBanner = true;
		} else if (typeof hideMerchandisingBanners == 'object') {
			hideMerchandisingBanners.map((type) => {
				if (type.toLowerCase() == 'banner') {
					hideBannerBanner = true;
				}
				if (type.toLowerCase() == 'header') {
					hideHeaderBanner = true;
				}
				if (type.toLowerCase() == 'footer') {
					hideFooterBanner = true;
				}
				if (type.toLowerCase() == 'left') {
					hideLeftBanner = true;
				}
			});
		}
	}

	const [sidebarOpenState, setSidebarOpenState] = useState(true);

	//initialize lang
	const defaultLang: Partial<SearchLang> = {
		toggleSidebarButtonText: {
			value: toggleSidebarButtonText,
		},
	};

	//deep merge with props.lang
	const lang = deepmerge(defaultLang, props.lang || {});

	return (
		<CacheProvider>
			<div {...styling} className={classnames('ss__search', className)}>
				{!hideSidebar && !isMobile && (
					<div className="ss__search__sidebar-wrapper">
						{toggleSidebarButtonText || lang.toggleSidebarButtonText?.value ? (
							sidebarOpenState && (
								<Fragment>
									<Sidebar {...subProps.Sidebar} controller={controller} />
									{!hideLeftBanner && <Banner content={merchandising.content} type={ContentType.LEFT} name={'left'} />}
								</Fragment>
							)
						) : (
							<Fragment>
								<Sidebar {...subProps.Sidebar} controller={controller} />
								{!hideLeftBanner && <Banner content={merchandising.content} type={ContentType.LEFT} name={'left'} />}
							</Fragment>
						)}
					</div>
				)}
				<div className={classnames('ss__search__content')}>
					{!hideSearchHeader && <SearchHeader {...subProps.SearchHeader} controller={controller} />}
					{!hideHeaderBanner && <Banner content={merchandising.content} type={ContentType.HEADER} name={'header'} />}
					{!hideBannerBanner && <Banner content={merchandising.content} type={ContentType.BANNER} name={'banner'} />}

<<<<<<< HEAD
					{toggleSidebarButtonText && (
						<Button onClick={() => setSidebarOpenState(!sidebarOpenState)} className="ss__search__sidebar-wrapper-toggle" {...subProps.Button}>
							{toggleSidebarButtonText}
						</Button>
=======
					{(toggleSidebarButtonText || lang.toggleSidebarButtonText?.value) && (
						<Button
							onClick={() => setSidebarOpenState(!sidebarOpenState)}
							className="ss__search__sidebar-wrapper-toggle"
							name={'search__sidebar-wrapper-toggle-button'}
							{...subProps.Button}
							lang={{
								button: lang.toggleSidebarButtonText,
							}}
						></Button>
>>>>>>> 05996723
					)}

					{!hideTopToolbar && store.pagination.totalResults > 0 && (
						<Toolbar {...subProps.TopToolbar} className="ss__search__content__toolbar--top-toolbar" controller={controller} />
					)}

					{!hideMobileSidebar && store.pagination.totalResults > 0 && <MobileSidebar controller={controller} {...subProps.MobileSidebar} />}

					<div className="clear"></div>

					{store.pagination.totalResults ? (
						<Results {...subProps.Results} controller={controller} />
					) : (
						store.pagination.totalResults === 0 && <NoResults {...subProps.NoResults} controller={controller} />
					)}

					{!hideFooterBanner && <Banner content={merchandising.content} type={ContentType.FOOTER} name={'footer'} />}

					<div className="clear"></div>

					{!hideBottomToolBar && store.pagination.totalResults > 0 && (
						<Toolbar {...subProps.BottomToolbar} className="ss__search__content__toolbar--bottom-toolbar" controller={controller} />
					)}
				</div>
			</div>
		</CacheProvider>
	);
});

//todo improve the controller spreading here..
export interface SearchProps extends ComponentProps {
	controller: SearchController;
	mobileSidebarDisplayAt?: string;
	resultComponent?: ResultComponent;
	hideSidebar?: boolean;
	hideMobileSidebar?: boolean;
	hideSearchHeader?: boolean;
	hideTopToolbar?: boolean;
	hideBottomToolBar?: boolean;
	hideMerchandisingBanners?: boolean | string[];
	toggleSidebarButtonText?: string;
	lang?: Partial<SearchLang>;
}

export interface SearchLang {
	toggleSidebarButtonText?: Lang<never>;
}

export type layoutConfig = {
	options: ListOption[];
	default?: ListOption | string;
};

interface SearchSubProps {
	Results: Partial<ResultsProps>;
	NoResults: Partial<NoResultsProps>;
	Sidebar: Partial<SidebarProps>;
	TopToolbar: Partial<ToolbarProps>;
	BottomToolbar: Partial<ToolbarProps>;
	SearchHeader: Partial<SearchHeaderProps>;
	MobileSidebar: Partial<MobileSidebarProps>;
	Button: Partial<ButtonProps>;
	Banner: Partial<BannerProps>;
}<|MERGE_RESOLUTION|>--- conflicted
+++ resolved
@@ -268,23 +268,15 @@
 					{!hideHeaderBanner && <Banner content={merchandising.content} type={ContentType.HEADER} name={'header'} />}
 					{!hideBannerBanner && <Banner content={merchandising.content} type={ContentType.BANNER} name={'banner'} />}
 
-<<<<<<< HEAD
-					{toggleSidebarButtonText && (
-						<Button onClick={() => setSidebarOpenState(!sidebarOpenState)} className="ss__search__sidebar-wrapper-toggle" {...subProps.Button}>
-							{toggleSidebarButtonText}
-						</Button>
-=======
 					{(toggleSidebarButtonText || lang.toggleSidebarButtonText?.value) && (
 						<Button
 							onClick={() => setSidebarOpenState(!sidebarOpenState)}
 							className="ss__search__sidebar-wrapper-toggle"
-							name={'search__sidebar-wrapper-toggle-button'}
 							{...subProps.Button}
 							lang={{
 								button: lang.toggleSidebarButtonText,
 							}}
 						></Button>
->>>>>>> 05996723
 					)}
 
 					{!hideTopToolbar && store.pagination.totalResults > 0 && (
