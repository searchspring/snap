import { h } from 'preact';

import { ArgsTable, PRIMARY_STORY, Markdown } from '@storybook/blocks';

import { componentArgs, highlightedCode } from '../../../utilities';
import { Snapify } from '../../../utilities/snapify';
import Readme from './readme.md';
import type { SearchController } from '@searchspring/snap-controller';
import { Search, SearchProps } from './Search';

export default {
	title: 'Templates/Search',
	component: Search,
	tags: ['autodocs'],
	parameters: {
		docs: {
			page: () => (
				<div>
					<Markdown
						options={{
							overrides: {
								code: highlightedCode,
							},
						}}
					>
						{Readme}
					</Markdown>
					<ArgsTable story={PRIMARY_STORY} />
				</div>
			),
		},
	},
	decorators: [(Story: any) => <Story />],
	argTypes: {
		controller: {
			description: 'Search Controller Reference',
			type: { required: true },
			table: {
				type: {
					summary: 'Controller',
				},
			},
			control: { type: 'none' },
		},
		toggleSidebarButtonText: {
			description: 'Text to render in the toggle Sidebar button.',
			table: {
				type: {
					summary: 'string',
				},
				defaultValue: { summary: '' },
			},
			control: { type: 'text' },
		},
		toggleSidebarStartClosed: {
			defaultValue: false,
			description: 'determines if the sidebar toggle should start closed',
			table: {
				type: {
					summary: 'boolean',
				},
				defaultValue: { summary: false },
			},
			control: { type: 'boolean' },
		},
		hideToggleSidebarButton: {
			defaultValue: false,
			description: 'hide the toggle Sidebar button',
			table: {
				type: {
					summary: 'boolean',
				},
				defaultValue: { summary: false },
			},
			control: { type: 'boolean' },
		},
		mobileDisplayAt: {
			defaultValue: '',
			description: 'Media query for when to render the mobileSidebar',
			table: {
				type: {
					summary: 'string',
				},
				defaultValue: { summary: '' },
			},
			control: { type: 'text' },
		},
		hideSidebar: {
			defaultValue: false,
			description: 'prevents the sidebar component from rendering',
			table: {
				type: {
					summary: 'boolean',
				},
				defaultValue: { summary: false },
			},
			control: { type: 'boolean' },
		},
		hideTopToolbar: {
			defaultValue: false,
			description: 'prevents the top Toolbar component from rendering',
			table: {
				type: {
					summary: 'boolean',
				},
				defaultValue: { summary: false },
			},
			control: { type: 'boolean' },
		},
		hideMiddleToolbar: {
			defaultValue: false,
			description: 'prevents the middle Toolbar component from rendering',
			table: {
				type: {
					summary: 'boolean',
				},
				defaultValue: { summary: false },
			},
			control: { type: 'boolean' },
		},
		hideBottomToolbar: {
			defaultValue: false,
			description: 'prevents the bottom Toolbar component from rendering',
			table: {
				type: {
					summary: 'boolean',
				},
				defaultValue: { summary: false },
			},
			control: { type: 'boolean' },
		},
<<<<<<< HEAD
=======
		hideMerchandisingBanners: {
			defaultValue: false,
			description: 'hides merchandising banners. Accepts a boolean, or array of banner ContentTypes to hide.',
			table: {
				type: {
					summary: 'boolean | ContentType[]',
				},
				defaultValue: { summary: false },
			},
			control: { type: 'boolean' },
		},
		resultComponent: {
			description: 'Slot for custom result component',
			table: {
				type: {
					summary: 'component',
				},
			},
		},
>>>>>>> e898d2bf
		...componentArgs,
	},
};

const snapInstance = Snapify.search({
	id: 'Search',
	globals: {
		siteId: '8uyt2m',
	},
});

const noresultsInstance = Snapify.search({
	id: 'Search-noResults',
	globals: {
		siteId: '8uyt2m',
		search: {
			query: {
				string: 'eijworhufsbgd',
			},
		},
	},
});

export const Default = (args: SearchProps, { loaded: { controller } }: { loaded: { controller: SearchController } }) => {
	return <Search {...args} controller={controller} />;
};

Default.loaders = [
	async () => {
		await snapInstance.search();
		return {
			controller: snapInstance,
		};
	},
];

export const NoResults = (args: SearchProps, { loaded: { controller } }: { loaded: { controller: SearchController } }) => {
	return <Search {...args} controller={controller} />;
};

NoResults.loaders = [
	async () => {
		await noresultsInstance.search();
		return {
			controller: noresultsInstance,
		};
	},
];<|MERGE_RESOLUTION|>--- conflicted
+++ resolved
@@ -129,19 +129,6 @@
 			},
 			control: { type: 'boolean' },
 		},
-<<<<<<< HEAD
-=======
-		hideMerchandisingBanners: {
-			defaultValue: false,
-			description: 'hides merchandising banners. Accepts a boolean, or array of banner ContentTypes to hide.',
-			table: {
-				type: {
-					summary: 'boolean | ContentType[]',
-				},
-				defaultValue: { summary: false },
-			},
-			control: { type: 'boolean' },
-		},
 		resultComponent: {
 			description: 'Slot for custom result component',
 			table: {
@@ -150,7 +137,6 @@
 				},
 			},
 		},
->>>>>>> e898d2bf
 		...componentArgs,
 	},
 };
