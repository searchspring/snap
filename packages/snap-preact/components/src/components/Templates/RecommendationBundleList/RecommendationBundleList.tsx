import { h } from 'preact';
import { css } from '@emotion/react';
import { observer } from 'mobx-react-lite';
import { ComponentProps, StyleScript } from '../../../types';
import { defined, mergeStyles } from '../../../utilities';
import { RecommendationBundle, RecommendationBundleProps } from '../RecommendationBundle';
import { Price, PriceProps } from '../../Atoms/Price';
import { Button, ButtonProps } from '../../Atoms/Button';
import { Icon, IconProps } from '../../Atoms/Icon';
import { Image, ImageProps } from '../../Atoms/Image';
import { Result } from '../../Molecules/Result';
import { BundledCTAProps } from '../RecommendationBundle/BundleCTA';
import { componentNameToClassName } from '../../../utilities/componentNameToClassName';
import classNames from 'classnames';
import { useState } from 'preact/hooks';
import deepmerge from 'deepmerge';
import { useLang } from '../../../hooks';

const defaultStyles: StyleScript<RecommendationBundleListProps> = () => {
	return css({
		'.ss__recommendation-bundle-list__wrapper__selector__result-wrapper': {
			display: 'flex',
			'.ss__recommendation-bundle-list__wrapper__selector__result-wrapper__checkbox': {
				position: 'relative',
				minWidth: '20px',
			},

			'.ss__result__details': {
				textAlign: 'left',
			},
		},

		'.ss__recommendation-profile-tracker': {
			display: 'flex',
			flexDirection: 'column',
		},

		'.ss__recommendation-bundle-list__wrapper': {
			order: '3',
		},

		'.ss__recommendation-bundle-list__wrapper__cta': {
			order: '2',

			'.ss__button': {
				cursor: 'pointer',
				border: '1px solid black',
			},
			'.ss__recommendation-bundle-list__wrapper__cta__inner__images': {
				display: 'flex',
				flexDirection: 'row',
			},
			'.ss__recommendation-bundle-list__wrapper__cta__inner__image-wrapper .ss__icon': {
				top: '50%',
				position: 'absolute',
				right: '-0.5em',
			},

			'.ss__recommendation-bundle-list__wrapper__cta__inner__image-wrapper:last-of-type .ss__icon': {
				display: 'none',
			},

			'.ss__recommendation-bundle-list__wrapper__cta__inner__image-wrapper': {
				padding: '0px 15px',
				position: 'relative',
			},
		},
	});
};

const alias = 'recommendationBundleList';

export const RecommendationBundleList = observer((properties: RecommendationBundleListProps): JSX.Element => {
	//mergeprops only uses names that are passed via properties, so this cannot be put in the defaultProps
	const _properties = {
		name: properties.controller?.store?.profile?.tag?.toLowerCase(),
		...properties,
	};

	const { treePath, disableStyles, controller, style: _, styleScript: __, themeStyleScript: ___, ...additionalProps } = _properties;

	const subProps: RecommendationBundleListSubProps = {
		recommendationBundle: {
			// default props
			seedText: '',
			ctaInline: false,
			limit: 5,
			preselectedCount: 2,
			carousel: {
				enabled: false,
				seedInCarousel: true,
			},
			ctaSlot: (props) => <CTASlot {...props} />,
			resultComponent: (props) => <Result hideImage={true} hideBadge={true} {...props} />,
			vertical: true,
			separatorIcon: false,
			alias: alias,

			// inherited props
			...defined({
				disableStyles,
			}),
			// component theme overrides
			theme: _properties?.theme,
			treePath,
		},
	};
	const styling = mergeStyles<RecommendationBundleListProps>(_properties, defaultStyles);

	return <RecommendationBundle controller={controller} {...styling} {...subProps.recommendationBundle} {...additionalProps} />;
});

export type RecommendationBundleListProps = Omit<
	RecommendationBundleProps,
	'seedText' | 'vertical' | 'ctaInline' | 'ctaIcon' | 'vertical' | 'slidesPerView' | 'carousel' | 'breakpoints'
> &
	ComponentProps;

interface RecommendationBundleListSubProps {
	recommendationBundle: Partial<RecommendationBundleProps>;
}

interface BundleCTASubProps {
	image: Partial<ImageProps>;
	icon: Partial<IconProps>;
	separatorIcon: Partial<IconProps>;
	subtotalStrike: Partial<PriceProps>;
	subtotalPrice: Partial<PriceProps>;
	button: Partial<ButtonProps>;
}
export const CTASlot = observer((props: BundledCTAProps): JSX.Element => {
	const cartStore = props.cartStore;

	const classNamePrefix = `ss__${componentNameToClassName(alias)}`;

	props.onAddToCart = (e: any) => {
		setAddedToCart(true);

		props.onAddToCart(e);

		setTimeout(() => setAddedToCart(false), props.ctaButtonSuccessTimeout);
	};

	const [addedToCart, setAddedToCart] = useState(false);

	props.addedToCart = addedToCart;

	const subProps: BundleCTASubProps = {
		image: {
			// default props
			className: `${classNamePrefix}__wrapper__cta__image`,
			// component theme overrides
			theme: props?.theme,
			treePath: props.treePath,
		},
		separatorIcon: {
			name: 'bundle-cart-separator',
			// default props
			className: `${classNamePrefix}__wrapper__cta__icon--separator`,
			icon: 'plus',
			size: 12,
			// component theme overrides
			theme: props?.theme,
			treePath: props.treePath,
		},
		icon: {
			name: 'bundle-cart',
			// default props
			className: `${classNamePrefix}__wrapper__cta__icon`,
			size: 50,
			// component theme overrides
			theme: props?.theme,
			treePath: props.treePath,
		},
		subtotalStrike: {
			// default props
			name: 'bundle-msrp',
			className: `${classNamePrefix}__wrapper__cta__price--strike`,
			// component theme overrides
			theme: props?.theme,
			treePath: props.treePath,
		},
		subtotalPrice: {
			// default props
			className: `${classNamePrefix}__wrapper__cta__price`,
			name: 'bundle-price',
			// component theme overrides
			theme: props?.theme,
			treePath: props.treePath,
		},
		button: {
			// default props
			className: `${classNamePrefix}__wrapper__cta__button`,
			// component theme overrides
			theme: props?.theme,
			treePath: props.treePath,
		},
	};

	//deep merge with props.lang
	const lang = deepmerge({}, props.lang || {});
	const mergedLang = useLang(lang as any, {});

	return (
		<div className={`${classNamePrefix}__wrapper__cta`}>
			<div className={`${classNamePrefix}__wrapper__cta__inner`}>
				<div className={`${classNamePrefix}__wrapper__cta__inner__images`}>
					{cartStore.items.map((item: any) => {
						const core = item.display.mappings.core;
						return (
							<div className={`${classNamePrefix}__wrapper__cta__inner__image-wrapper`}>
								<a href={core!.url}>
									<Image src={core.thumbnailImageUrl} alt={core.name} lazy={false} />
								</a>
								<Icon {...subProps.separatorIcon} />
							</div>
						);
					})}
				</div>

				<div className={`${classNamePrefix}__wrapper__cta__subtotal`} aria-atomic="false" aria-live="polite">
					{props.ctaIcon ? (
						<div className={`${classNamePrefix}__wrapper__cta__subtotal__icon__wrapper`}>
							<Icon {...subProps.icon} {...(typeof props.ctaIcon == 'string' ? { icon: props.ctaIcon } : (props.ctaIcon as Partial<IconProps>))} />
						</div>
					) : (
						<></>
					)}

					<span className={`${classNamePrefix}__wrapper__cta__subtotal__title`}>{`Subtotal for ${cartStore.count} items`}</span>
					<div className={`${classNamePrefix}__wrapper__cta__subtotal__prices`}>
						{cartStore.msrp && cartStore.msrp !== cartStore.price ? (
							<label className={`${classNamePrefix}__wrapper__cta__subtotal__strike`}>
								Was <Price {...subProps.subtotalStrike} lineThrough={true} value={cartStore.msrp} />
							</label>
						) : (
							<></>
						)}
						<label className={`${classNamePrefix}__wrapper__cta__subtotal__price`}>
							<Price {...subProps.subtotalPrice} value={cartStore.price} />
						</label>
					</div>
				</div>
			</div>
			<div>
				<Button
					{...subProps.button}
					disabled={cartStore.items.length == 0}
					disableStyles
<<<<<<< HEAD
					className={classNames(`${classNamePrefix}__wrapper__cta__button`, {
						[`${classNamePrefix}__wrapper__cta__button--added`]: addedToCart,
					})}
					aria-live={addedToCart}
=======
					internalClassName={`cta__add-button ${props.addedToCart ? 'cta__add-button--thanks' : ''}`}
>>>>>>> 7242f2be
					onClick={(e) => props.onAddToCart(e)}
					{...(addedToCart ? mergedLang.ctaButtonSuccessText?.all : mergedLang.ctaButtonText?.all)}
				>
					{props.addedToCart ? props.ctaButtonSuccessText : props.ctaButtonText}
				</Button>
			</div>
		</div>
	);
});<|MERGE_RESOLUTION|>--- conflicted
+++ resolved
@@ -247,14 +247,10 @@
 					{...subProps.button}
 					disabled={cartStore.items.length == 0}
 					disableStyles
-<<<<<<< HEAD
-					className={classNames(`${classNamePrefix}__wrapper__cta__button`, {
+					internalClassName={classNames(`${classNamePrefix}__wrapper__cta__button`, {
 						[`${classNamePrefix}__wrapper__cta__button--added`]: addedToCart,
 					})}
 					aria-live={addedToCart}
-=======
-					internalClassName={`cta__add-button ${props.addedToCart ? 'cta__add-button--thanks' : ''}`}
->>>>>>> 7242f2be
 					onClick={(e) => props.onAddToCart(e)}
 					{...(addedToCart ? mergedLang.ctaButtonSuccessText?.all : mergedLang.ctaButtonText?.all)}
 				>
