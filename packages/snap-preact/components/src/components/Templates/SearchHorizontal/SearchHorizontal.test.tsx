--- conflicted
+++ resolved
@@ -119,21 +119,6 @@
 		expect(bottomToolBar).not.toBeInTheDocument();
 	});
 
-<<<<<<< HEAD
-=======
-	it('can hide all merchandising banners', async () => {
-		mockClient.mockData.updateConfig({ search: 'merchandising' });
-		await controller.search();
-
-		const rendered = render(<SearchHorizontal controller={controller} hideMerchandisingBanners />);
-
-		const element = rendered.container.querySelector('.ss__search-horizontal');
-		const banners = rendered.container.querySelectorAll('.ss__banner');
-
-		expect(element).toBeInTheDocument();
-		expect(banners).toHaveLength(0);
-	});
-
 	it('renders with custom resultComponent', () => {
 		const customResultClass = 'customResult';
 		const customResultComponent = (props: any) => {
@@ -153,7 +138,6 @@
 		});
 	});
 
->>>>>>> e898d2bf
 	it('renders with classname', () => {
 		const className = 'classy';
 		const rendered = render(<SearchHorizontal controller={controller} className={className} />);
