--- conflicted
+++ resolved
@@ -782,20 +782,13 @@
 										cloneWithProps(linkSlot, { search, results, pagination, filters, controller, treePath })
 									) : search?.query?.string && results.length > 0 ? (
 										<div className="ss__autocomplete__content__info">
-<<<<<<< HEAD
-											<a href={state.url.href} onClick={() => controller?.setFocused && controller.setFocused()}>
-												See {pagination.totalResults} {filters.length > 0 ? 'filtered' : ''} result{pagination.totalResults == 1 ? '' : 's'} for "
-												{search.query.string}"
-												<Icon {...subProps.icon} />
-=======
 											<a
 												href={state.url.href}
 												onClick={() => controller?.setFocused && controller.setFocused()}
 												{...mergedLang.contentInfo.attributes}
 											>
 												<span {...mergedLang.contentInfo.value}></span>
-												<Icon name="seeMoreIcon" {...subProps.icon} />
->>>>>>> 05996723
+												<Icon {...subProps.icon} />
 											</a>
 										</div>
 									) : null
