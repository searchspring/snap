import { h, Fragment } from 'preact';
import { observer } from 'mobx-react-lite';
import { jsx, css } from '@emotion/react';
import classnames from 'classnames';

import { Theme, useTheme, CacheProvider } from '../../../providers';
import { defined, mergeProps } from '../../../utilities';
<<<<<<< HEAD
import { ComponentProps, RootNodeProperties } from '../../../types';
=======
import { ComponentProps, StylingCSS, ListOption } from '../../../types';
>>>>>>> 05996723
import { Select, SelectProps } from '../Select';
import { SearchSortingStore } from '@searchspring/snap-store-mobx';
import type { SearchController } from '@searchspring/snap-controller';
import { RadioList, RadioListProps } from '../RadioList';
import { List, ListProps } from '../List';
import { Lang } from '../../../hooks';
import deepmerge from 'deepmerge';

const CSS = {
	sortBy: ({}: Partial<SortByProps>) => css({}),
};

export const SortBy = observer((properties: SortByProps): JSX.Element => {
	const globalTheme: Theme = useTheme();

	const defaultProps: Partial<SortByProps> = {
		label: 'Sort By',
		type: 'dropdown',
	};

	const props = mergeProps('sortBy', globalTheme, defaultProps, properties);

	const { sorting, type, controller, label, disableStyles, className, style, styleScript, treePath } = props;

	const store = sorting || controller?.store?.sorting;

	const subProps: SelectSubProps = {
		Select: {
			// global theme
			...globalTheme?.components?.select,
			// inherited props
			...defined({
				disableStyles,
			}),
			// component theme overrides
			theme: props?.theme,
			treePath,
		},
		RadioList: {
			// global theme
			...globalTheme?.components?.radioList,
			// inherited props
			...defined({
				disableStyles,
			}),
			// component theme overrides
			theme: props?.theme,
			treePath,
		},
		List: {
			multiSelect: false,
			hideOptionCheckboxes: true,
			horizontal: true,
			// global theme
			...globalTheme?.components?.list,
			// inherited props
			...defined({
				disableStyles,
			}),
			// component theme overrides
			theme: props?.theme,
			treePath,
		},
	};

	const styling: RootNodeProperties = { 'ss-name': props.name };
	const stylingProps = props;

	if (styleScript && !disableStyles) {
		styling.css = [styleScript(stylingProps), style];
	} else if (!disableStyles) {
		styling.css = [CSS.sortBy(stylingProps), style];
	} else if (style) {
		styling.css = [style];
	}

	//initialize lang
	const defaultLang = {
		label: {
			value: label,
		},
	};

	//deep merge with props.lang
	const lang = deepmerge(defaultLang, props.lang || {});

	// options can be an Array or ObservableArray - but should have length
	return store?.current && typeof store?.options == 'object' && store.options?.length ? (
		<CacheProvider>
			{type?.toLowerCase() == 'dropdown' && (
				<Select
					{...styling}
					className={classnames('ss__sortby', 'ss__sortby__select', className)}
					{...subProps.Select}
					label={label}
					options={store.options}
					selected={store.current}
					onSelect={(e, selection) => {
						selection?.url?.go();
					}}
					lang={{
						buttonLabel: lang.label,
					}}
				/>
			)}

			{type?.toLowerCase() == 'list' && (
				<List
					{...styling}
					className={classnames('ss__sortby', 'ss__sortby__list', className)}
					{...subProps.List}
					options={store.options}
					selected={store.current}
					titleText={label}
					onSelect={(e, selection) => {
						selection?.url?.go();
					}}
					lang={{
						title: lang.label,
					}}
				/>
			)}

			{type?.toLowerCase() == 'radio' && (
				<RadioList
					{...styling}
					className={classnames('ss__sortby', 'ss__sortby__radioList', className)}
					{...subProps.RadioList}
					options={store.options}
					selected={store.current}
					titleText={label}
					onSelect={(e, selection) => {
						selection?.url?.go();
					}}
					lang={{
						title: lang.label,
					}}
				/>
			)}
		</CacheProvider>
	) : (
		<Fragment></Fragment>
	);
});

interface SelectSubProps {
	Select: Partial<SelectProps>;
	RadioList: Partial<RadioListProps>;
	List: Partial<ListProps>;
}

export interface SortByProps extends ComponentProps {
	sorting?: SearchSortingStore;
	controller?: SearchController;
	label?: string;
	type?: 'dropdown' | 'list' | 'radio';
	lang?: Partial<SortByLang>;
}

export interface SortByLang {
	label: Lang<{
		options: ListOption[];
		selectedOptions: ListOption[];
	}>;
}<|MERGE_RESOLUTION|>--- conflicted
+++ resolved
@@ -5,11 +5,7 @@
 
 import { Theme, useTheme, CacheProvider } from '../../../providers';
 import { defined, mergeProps } from '../../../utilities';
-<<<<<<< HEAD
-import { ComponentProps, RootNodeProperties } from '../../../types';
-=======
-import { ComponentProps, StylingCSS, ListOption } from '../../../types';
->>>>>>> 05996723
+import { ComponentProps, ListOption, RootNodeProperties } from '../../../types';
 import { Select, SelectProps } from '../Select';
 import { SearchSortingStore } from '@searchspring/snap-store-mobx';
 import type { SearchController } from '@searchspring/snap-controller';
