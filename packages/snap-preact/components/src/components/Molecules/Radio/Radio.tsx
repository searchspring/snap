--- conflicted
+++ resolved
@@ -57,12 +57,7 @@
 		disableA11y,
 		disableStyles,
 		className,
-<<<<<<< HEAD
 		size,
-		style,
-		styleScript,
-=======
->>>>>>> 4c57926c
 		treePath,
 	} = props;
 
