--- conflicted
+++ resolved
@@ -202,13 +202,8 @@
 	return typeof options == 'object' && options?.length ? (
 		<CacheProvider>
 			<div {...styling} className={classnames('ss__list', disabled ? 'ss__list--disabled' : '', className)}>
-<<<<<<< HEAD
-				{(titleText || lang?.title?.value) && (
+				{(titleText || lang?.title?.value) && !hideTitleText && (
 					<label className="ss__list__title" {...mergedLang.title?.all}>
-=======
-				{(titleText || lang?.title?.value) && !hideTitleText && (
-					<h5 className="ss__list__title" {...mergedLang.title?.all}>
->>>>>>> c9f33e1c
 						{titleText}
 					</label>
 				)}
