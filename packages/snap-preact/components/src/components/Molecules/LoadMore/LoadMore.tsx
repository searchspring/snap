--- conflicted
+++ resolved
@@ -4,7 +4,6 @@
 import classnames from 'classnames';
 import { observer } from 'mobx-react-lite';
 import deepmerge from 'deepmerge';
-import Color from 'color';
 
 import { Theme, useTheme, CacheProvider } from '../../../providers';
 import { ComponentProps, StyleScript } from '../../../types';
@@ -16,59 +15,13 @@
 import { Icon, IconProps, IconType } from '../../Atoms/Icon';
 import { useFuncDebounce } from '../../../hooks';
 
-<<<<<<< HEAD
-const CSS = {
-	LoadMore: ({ pagination, progressIndicatorWidth, progressIndicatorSize, color, backgroundColor, theme }: Partial<LoadMoreProps>) => {
-		const barColour = new Color(color || theme?.variables?.colors.accent || '#333');
-		const backgroundColour = backgroundColor ? new Color(backgroundColor) : barColour.lightness(90);
-
-		return css({
-			display: 'flex',
-			flexDirection: 'column',
-			alignItems: 'center',
-			gap: '20px',
-			'.ss__load-more__button--hidden': {
-				display: 'none',
-			},
-			'.ss__button': {
-				'.ss__button__content': {
-					display: 'inline-flex',
-					alignItems: 'center',
-					gap: '5px',
-				},
-			},
-			'.ss__load-more__icon': {
-				animation: `${keyframes({
-					'0%': { transform: `rotate(0deg)` },
-					'100%': { transform: `rotate(360deg)` },
-				})} linear 1s infinite`,
-			},
-			'.ss__load-more__progress': {
-				display: 'flex',
-				flexDirection: 'column',
-				alignItems: 'center',
-				gap: '5px',
-				'.ss__load-more__progress__indicator': {
-					width: progressIndicatorWidth,
-					background: backgroundColour.hex(),
-					borderRadius: progressIndicatorSize,
-					'.ss__load-more__progress__indicator__bar': {
-						width: pagination ? `${(pagination.end / pagination.totalResults) * 100}%` : '',
-						background: barColour.hex(),
-=======
-const defaultStyles: StyleScript<LoadMoreProps> = ({
-	pagination,
-	hideProgressIndicator,
-	hideProgressText,
-	progressIndicatorWidth,
-	progressIndicatorSize,
-	color,
-	backgroundColor,
-	theme,
-}) => {
-	const radialAngle = Math.max(3.6, ((360 / 100) * Math.floor((pagination!.end / pagination!.totalResults) * 100)) / 2);
-
+const defaultStyles: StyleScript<LoadMoreProps> = ({ pagination, progressIndicatorWidth, progressIndicatorSize, color, backgroundColor, theme }) => {
 	return css({
+		display: 'flex',
+		flexDirection: 'column',
+		alignItems: 'center',
+		gap: '20px',
+
 		'& .ss__load-more__button--disabled': {
 			opacity: 0.7,
 			borderColor: 'rgba(51,51,51,0.7)',
@@ -91,11 +44,7 @@
 				'100%': { transform: `rotate(360deg)` },
 			})} linear 1s infinite`,
 		},
-		'&.ss__load-more--bar': {
-			display: 'flex',
-			flexDirection: 'column',
-			alignItems: 'center',
-			gap: '20px',
+		'&.ss__load-more': {
 			'& .ss__load-more__progress': {
 				display: 'flex',
 				flexDirection: 'column',
@@ -107,73 +56,12 @@
 					'& .ss__load-more__progress__indicator__bar': {
 						width: pagination ? `${(pagination.end / pagination.totalResults) * 100}%` : '',
 						background: color || theme?.variables?.colors?.primary || '#ccc',
->>>>>>> 4c57926c
 						borderRadius: progressIndicatorSize,
 						height: progressIndicatorSize,
 					},
 				},
-<<<<<<< HEAD
-				'.ss__load-more__progress__text': {
-					textAlign: 'center',
-=======
 				'& .ss__load-more__progress__text': {
 					textAlign: 'center',
-				},
-			},
-		},
-		'&.ss__load-more--radial': {
-			display: 'flex',
-			alignItems: 'center',
-			gap: '10px',
-			'& .ss__load-more__button': {
-				height: 'fit-content',
-			},
-			'& .ss__load-more__progress': {
-				// remove height if progress indicator is hidden but hideProgressText is not
-				height: !hideProgressText && hideProgressIndicator ? undefined : progressIndicatorWidth,
-
-				'& .ss__load-more__progress__indicator': {
-					'& .ss__load-more__progress__indicator__radial': {
-						background: backgroundColor || theme?.variables?.colors?.secondary || '#f8f8f8',
-						height: progressIndicatorWidth,
-						width: progressIndicatorWidth,
-						borderRadius: '50%',
-
-						'& .ss__load-more__progress__indicator__radial__mask, .ss__load-more__progress__indicator__radial__mask__fill': {
-							width: progressIndicatorWidth,
-							height: progressIndicatorWidth,
-							position: 'absolute',
-							borderRadius: '50%',
-						},
-						'& .ss__load-more__progress__indicator__radial__mask': {
-							clipPath: `inset(0px 0px 0px calc(${progressIndicatorWidth}/2))`,
-						},
-						'& .ss__load-more__progress__indicator__radial__mask__fill': {
-							transform: `rotate(${radialAngle}deg)`,
-						},
-					},
-					'& .ss__load-more__progress__text': {
-						width: `calc(${progressIndicatorWidth} - ${progressIndicatorSize})`,
-						height: `calc(${progressIndicatorWidth} - ${progressIndicatorSize})`,
-						borderRadius: '50%',
-						background: '#fff',
-						lineHeight: `calc(${progressIndicatorWidth} - ${progressIndicatorSize})`,
-						textAlign: 'center',
-						marginTop: `calc(${progressIndicatorSize} / 2)`,
-						marginLeft: `calc(${progressIndicatorSize} / 2)`,
-						position: 'absolute',
-						fontSize: `calc(${progressIndicatorWidth} / ${Math.max(1, `${pagination!.end}`.length + `${pagination!.totalResults}`.length)})`,
-					},
-					'& .ss__load-more__progress__indicator__radial__mask': {
-						'& .ss__load-more__progress__indicator__radial__mask__fill': {
-							clipPath: `inset(0px calc((${progressIndicatorWidth} / 2)) 0px 0px)`,
-							backgroundColor: color || theme?.variables?.colors?.primary || '#ccc',
-						},
-						'&.ss__load-more__progress__indicator__radial__mask--full': {
-							transform: `rotate(${radialAngle}deg)`,
-						},
-					},
->>>>>>> 4c57926c
 				},
 			},
 		},
@@ -324,54 +212,16 @@
 
 				{(!hideProgressIndicator || !hideProgressText) && (
 					<div className={'ss__load-more__progress'}>
-<<<<<<< HEAD
 						<Fragment>
 							{!hideProgressIndicator && (
 								<div className={'ss__load-more__progress__indicator'}>
 									<div className={`ss__load-more__progress__indicator__bar`}></div>
 								</div>
 							)}
-							{!hideProgressText && <div className={'ss__load-more__progress__text'} {...mergedLang.progressText?.all}></div>}
+							{!hideProgressText && (
+								<div aria-atomic="true" aria-live="polite" className={'ss__load-more__progress__text'} {...mergedLang.progressText?.all}></div>
+							)}
 						</Fragment>
-=======
-						{progressIndicator === 'bar' && (
-							<Fragment>
-								{!hideProgressIndicator && (
-									<div className={'ss__load-more__progress__indicator'}>
-										<div className={`ss__load-more__progress__indicator__bar`}></div>
-									</div>
-								)}
-								{!hideProgressText && (
-									<div aria-atomic="true" aria-live="polite" className={'ss__load-more__progress__text'} {...mergedLang.progressText?.all}></div>
-								)}
-							</Fragment>
-						)}
-						{progressIndicator === 'radial' && (
-							<Fragment>
-								{!hideProgressText && hideProgressIndicator ? (
-									// displays text when progress indicator is hidden but hideProgressText is not
-									<div aria-atomic="true" aria-live="polite" className="ss__load-more__progress__text">{`${store.end} / ${store.totalResults}`}</div>
-								) : !hideProgressIndicator ? (
-									<div className={'ss__load-more__progress__indicator'}>
-										<div className="ss__load-more__progress__indicator__radial">
-											<div className="ss__load-more__progress__indicator__radial__mask ss__load-more__progress__indicator__radial__mask--full">
-												<div className="ss__load-more__progress__indicator__radial__mask__fill"></div>
-											</div>
-											<div className="ss__load-more__progress__indicator__radial__mask ss__load-more__progress__indicator__radial__mask--half">
-												<div className="ss__load-more__progress__indicator__radial__mask__fill"></div>
-											</div>
-											<div aria-atomic="true" aria-live="polite" className="ss__load-more__progress__text">
-												{' '}
-												{!hideProgressText ? `${store.end} / ${store.totalResults}` : ''}
-											</div>
-										</div>
-									</div>
-								) : (
-									<Fragment></Fragment>
-								)}
-							</Fragment>
-						)}
->>>>>>> 4c57926c
 					</div>
 				)}
 			</div>
