import { Fragment, h } from 'preact';

import { jsx, css } from '@emotion/react';
import classnames from 'classnames';
import { observer } from 'mobx-react-lite';

import { filters } from '@searchspring/snap-toolbox';

import { defined, mergeProps, mergeStyles } from '../../../utilities';
import { ComponentProps, StyleScript } from '../../../types';
import { Icon, IconProps } from '../../Atoms/Icon';
import { Theme, useTheme, CacheProvider, useTreePath } from '../../../providers';
import { createHoverProps } from '../../../toolbox';
import type { FacetValue, ValueFacet } from '@searchspring/snap-store-mobx';
import { Checkbox, CheckboxProps } from '../Checkbox';
import { Lang, useLang } from '../../../hooks';
import deepmerge from 'deepmerge';
import Color from 'color';

const defaultStyles: StyleScript<FacetPaletteOptionsProps> = ({ columns, gridSize, gapSize, horizontal, theme }) => {
	return css({
		display: 'flex',
		flexFlow: 'row wrap',
		gridTemplateColumns: columns
			? `repeat(${columns}, calc((100% - (${columns! - 1} * ${gapSize}))/ ${columns}))`
			: `repeat(auto-fill, minmax(${gridSize}, 1fr))`,
		gap: gapSize,

		'.ss__facet-palette-options__option--list': {
			display: 'flex',
			flexDirection: 'row',
		},

		'.ss__facet-palette-options__option': {
			width: `calc(100% / ${columns} - ${2 * Math.round((columns! + 2) / 2)}px )`,
			marginRight: gapSize,
			marginBottom: gapSize,
			[`:nth-of-type(${columns}n)`]: {
				marginRight: '0',
			},

			'.ss__facet-palette-options__option__wrapper': {
				border: `2px solid transparent`,
				borderRadius: '100%',
				padding: '2px',
			},

			'.ss__facet-palette-options__option__palette': {
				paddingTop: 'calc(100% - 2px)',
				border: '1px solid #EBEBEB',
				borderRadius: '100%',
				position: 'relative',
				'.ss__facet-palette-options__icon': {
					position: 'absolute',
					top: 0,
					right: 0,
					left: 0,
					margin: 'auto',
					bottom: 0,
					textAlign: 'center',
					stroke: 'black',
					strokeWidth: '3px',
					strokeLinejoin: 'round',
					opacity: 0,
				},
			},
			'.ss__facet-palette-options__option__value': {
				display: 'block',
				textAlign: 'center',
				overflow: 'hidden',
				textOverflow: 'ellipsis',
				whiteSpace: 'nowrap',
			},
		},
		'@supports (display: grid)': {
			display: 'grid',

			'.ss__facet-palette-options__option': {
				margin: '0',
				width: 'initial',
			},
		},

		'&.ss__facet-palette-options--list': {
			display: 'flex',
			flexDirection: horizontal ? 'row' : 'column',

			'.ss__facet-palette-options__option__wrapper': {
				borderColor: 'transparent',
				width: '16px',
				height: 'fit-content',
			},

			'.ss__facet-palette-options__option--filtered': {
				'.ss__facet-palette-options__option__value': {
					fontWeight: 'bold',
				},
			},

			'.ss__facet-palette-options__option--list': {
				alignItems: 'center',
			},

			'.ss__facet-palette-options__option__value__count': {
				marginLeft: '5px',
			},

			'.ss__facet-palette-options__checkbox': {
				marginRight: '5px',
			},
		},

		'&.ss__facet-palette-options--grid': {
			'.ss__facet-palette-options__checkbox': {
				display: 'flex',
				textAlign: 'center',
				overflow: 'hidden',
				margin: 'auto',
				marginBottom: '5px',
			},

			'.ss__facet-palette-options__option--filtered': {
				'.ss__facet-palette-options__option__wrapper': {
					borderColor: theme?.variables?.colors?.primary || '#333' + ' !important',
					padding: '0px',
					borderWidth: '4px',
				},
			},

			'.ss__facet-palette-options__option': {
				'&:hover': {
					cursor: 'pointer',
					'.ss__facet-palette-options__option__wrapper': {
						borderColor: '#EBEBEB',
					},
					'.ss__facet-palette-options__option__palette': {
						'.ss__facet-palette-options__icon': {
							opacity: 1,
						},
					},
				},
			},
		},

		'.ss__facet-palette-options__option__value__count': {
			fontSize: '0.8em',
			display: 'block',
			textAlign: 'center',
			overflow: 'hidden',
			textOverflow: 'ellipsis',
			whiteSpace: 'nowrap',
		},
	});
};

export const FacetPaletteOptions = observer((properties: FacetPaletteOptionsProps): JSX.Element => {
	const globalTheme: Theme = useTheme();
	const globalTreePath = useTreePath();
	const defaultProps: Partial<FacetPaletteOptionsProps> = {
		columns: 4,
		layout: 'grid',
		gridSize: '45px',
		gapSize: properties.layout == 'list' ? '2px' : '8px',
		hideCount: true,
		hideCheckbox: true,
		treePath: globalTreePath,
	};

	const props = mergeProps('facetPaletteOptions', globalTheme, defaultProps, properties);

	const {
		values,
		hideLabel,
		layout,
		hideCount,
		hideCheckbox,
		colorMapping,
		hideIcon,
		onClick,
		previewOnFocus,
		valueProps,
		facet,
		horizontal,
		disableStyles,
		className,
		internalClassName,
		treePath,
	} = props;

	if (horizontal) {
		props.columns = 0;
	}

	const subProps: FacetPaletteOptionsSubProps = {
		icon: {
			// default props
			internalClassName: 'ss__facet-palette-options__icon',
			// inherited props
			...defined({
				disableStyles,
				icon: 'close-thin',
				color: 'white',
				size: '40%',
			}),
			// component theme overrides
			theme: props?.theme,
			treePath,
		},
		checkbox: {
			// default props
			internalClassName: 'ss__facet-palette-options__checkbox',
			// inherited props
			...defined({
				disableStyles,
			}),
			// component theme overrides
			theme: props?.theme,
			treePath,
		},
	};

	const styling = mergeStyles<FacetPaletteOptionsProps>(props, defaultStyles);

	const facetValues = values || facet?.values;

	return facetValues?.length ? (
		<CacheProvider>
			<div
				{...styling}
				className={classnames('ss__facet-palette-options', `ss__facet-palette-options--${layout?.toLowerCase()}`, className, internalClassName)}
			>
				{(facetValues as FacetValue[]).map((value) => {
					//initialize lang
					const defaultLang = {
						paletteOption: {
							attributes: {
								'aria-label': `${
									value.filtered
										? `remove selected filter ${facet?.label || ''} - ${value.label}`
										: facet?.label
										? `filter by ${facet?.label} - ${value.label}`
										: `filter by ${value.label}`
								}`,
							},
						},
					};

					//deep merge with props.lang
					const lang = deepmerge(defaultLang, props.lang || {});
					const mergedLang = useLang(lang as any, {
						facet,
						value,
					});

<<<<<<< HEAD
					const background =
						colorMapping && colorMapping[value.label] && colorMapping[value.label].background ? colorMapping[value.label].background : value.value;
					let isDark = false;
					if (background) {
						try {
							const color = new Color(background.toLowerCase());
							isDark = color.isDark();
						} catch (err) {}
=======
					let lowerCaseColorMapping;
					if (colorMapping) {
						lowerCaseColorMapping = Object.fromEntries(Object.entries(colorMapping).map(([key, value]) => [key.toLowerCase(), value]));
>>>>>>> 1f4cb6a7
					}

					return (
						<a
							key={value.value}
							className={classnames(
								'ss__facet-palette-options__option',
								{ 'ss__facet-palette-options__option--filtered': value.filtered },
								{ 'ss__facet-palette-options__option--dark-mode': isDark },
								`ss__facet-palette-options__option--${layout?.toLowerCase()}`
							)}
							href={value.url?.link?.href}
							{...(hideLabel ? { title: value.label } : {})}
							{...valueProps}
							onClick={(e: React.MouseEvent<Element, MouseEvent>) => {
								value.url?.link?.onClick(e);
								onClick && onClick(e);
							}}
							aria-atomic="false"
							{...(previewOnFocus ? createHoverProps(() => value?.preview && value.preview()) : {})}
							{...mergedLang.paletteOption?.all}
						>
							{!hideCheckbox && (
								<Checkbox {...subProps.checkbox} checked={value.filtered} disableA11y={true} {...mergedLang.paletteOption.attributes} />
							)}
							<div className="ss__facet-palette-options__option__wrapper">
								<div
									className={classnames(
										'ss__facet-palette-options__option__palette',
										`ss__facet-palette-options__option__palette--${filters.handleize(value.value)}`
									)}
									style={{
<<<<<<< HEAD
										background: background,
=======
										background: lowerCaseColorMapping?.[value.label.toLowerCase()]?.background ?? value.value,
>>>>>>> 1f4cb6a7
									}}
								>
									{!hideIcon && value.filtered && layout?.toLowerCase() == 'grid' && <Icon {...subProps.icon} />}
								</div>
							</div>
							{!hideLabel && (
								<span className="ss__facet-palette-options__option__value">
									{lowerCaseColorMapping?.[value.label.toLowerCase()]?.label ?? value.label}
								</span>
							)}
							{!hideCount && value?.count > 0 && <span className="ss__facet-palette-options__option__value__count">({value.count})</span>}
						</a>
					);
				})}
			</div>
		</CacheProvider>
	) : (
		<Fragment></Fragment>
	);
});

export interface FacetPaletteOptionsProps extends ComponentProps {
	values?: FacetValue[];
	hideLabel?: boolean;
	columns?: number;
	gridSize?: string;
	gapSize?: string;
	hideIcon?: boolean;
	facet?: ValueFacet;
	horizontal?: boolean;
	onClick?: (e: React.MouseEvent) => void;
	previewOnFocus?: boolean;
	valueProps?: any;
	layout?: 'list' | 'grid';
	hideCount?: boolean;
	hideCheckbox?: boolean;
	colorMapping?: {
		[name: string]: {
			label?: string;
			background?: string;
		};
	};
	lang?: Partial<FacetPaletteOptionsLang>;
}

export interface FacetPaletteOptionsLang {
	paletteOption: Lang<{
		facet: ValueFacet;
		value: FacetValue;
	}>;
}

interface FacetPaletteOptionsSubProps {
	icon: IconProps;
	checkbox: CheckboxProps;
}<|MERGE_RESOLUTION|>--- conflicted
+++ resolved
@@ -252,20 +252,22 @@
 						value,
 					});
 
-<<<<<<< HEAD
+					let lowerCaseColorMapping;
+					if (colorMapping) {
+						lowerCaseColorMapping = Object.fromEntries(Object.entries(colorMapping).map(([key, value]) => [key.toLowerCase(), value]));
+					}
+
 					const background =
-						colorMapping && colorMapping[value.label] && colorMapping[value.label].background ? colorMapping[value.label].background : value.value;
+						lowerCaseColorMapping && lowerCaseColorMapping[value.label.toLowerCase()] && lowerCaseColorMapping[value.label.toLowerCase()].background
+							? lowerCaseColorMapping[value.label.toLowerCase()].background
+							: value.value;
+
 					let isDark = false;
 					if (background) {
 						try {
 							const color = new Color(background.toLowerCase());
 							isDark = color.isDark();
 						} catch (err) {}
-=======
-					let lowerCaseColorMapping;
-					if (colorMapping) {
-						lowerCaseColorMapping = Object.fromEntries(Object.entries(colorMapping).map(([key, value]) => [key.toLowerCase(), value]));
->>>>>>> 1f4cb6a7
 					}
 
 					return (
@@ -298,11 +300,7 @@
 										`ss__facet-palette-options__option__palette--${filters.handleize(value.value)}`
 									)}
 									style={{
-<<<<<<< HEAD
 										background: background,
-=======
-										background: lowerCaseColorMapping?.[value.label.toLowerCase()]?.background ?? value.value,
->>>>>>> 1f4cb6a7
 									}}
 								>
 									{!hideIcon && value.filtered && layout?.toLowerCase() == 'grid' && <Icon {...subProps.icon} />}
