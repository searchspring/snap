import { Fragment, h } from 'preact';

import { jsx, css } from '@emotion/react';
import classnames from 'classnames';
import { observer } from 'mobx-react-lite';

import { filters } from '@searchspring/snap-toolbox';

import { defined, mergeProps } from '../../../utilities';
import { ComponentProps, RootNodeProperties } from '../../../types';
import { Icon, IconProps } from '../../Atoms/Icon';
import { Theme, useTheme, CacheProvider } from '../../../providers';
import { createHoverProps } from '../../../toolbox';
import type { FacetValue, ValueFacet } from '@searchspring/snap-store-mobx';
import { Checkbox, CheckboxProps } from '../Checkbox';
import { Lang, useLang } from '../../../hooks';
import deepmerge from 'deepmerge';

const CSS = {
	palette: ({ columns, gapSize, gridSize, theme }: Partial<FacetPaletteOptionsProps>) =>
		css({
			display: 'flex',
			flexFlow: 'row wrap',
			gridTemplateColumns: columns
				? `repeat(${columns}, calc((100% - (${columns! - 1} * ${gapSize}))/ ${columns}))`
				: `repeat(auto-fill, minmax(${gridSize}, 1fr))`,
			gap: gapSize,

			'& .ss__facet-palette-options__option--list': {
				display: 'flex',
				flexDirection: 'row',
				paddingLeft: '6px',
			},

			'& .ss__facet-palette-options__option': {
				width: `calc(100% / ${columns} - ${2 * Math.round((columns! + 2) / 2)}px )`,
				marginRight: gapSize,
				marginBottom: gapSize,
				[`:nth-of-type(${columns}n)`]: {
					marginRight: '0',
				},

				'& .ss__facet-palette-options__option__wrapper': {
					border: `2px solid transparent`,
					borderRadius: '100%',
					padding: '2px',
				},
				'&.ss__facet-palette-options__option--filtered': {
					'& .ss__facet-palette-options__option__wrapper': {
						borderColor: theme?.variables?.color?.primary || '#333',
						padding: '0px',
						borderWidth: '4px',
					},
				},
				'& .ss__facet-palette-options__option__palette': {
					paddingTop: 'calc(100% - 2px)',
					border: '1px solid #EBEBEB',
					borderRadius: '100%',
					position: 'relative',
					'& .ss__facet-palette-options__icon': {
						position: 'absolute',
						top: 0,
						right: 0,
						left: 0,
						margin: 'auto',
						bottom: 0,
						textAlign: 'center',
						stroke: 'black',
						strokeWidth: '3px',
						strokeLinejoin: 'round',
						opacity: 0,
					},
				},
				'& .ss__facet-palette-options__option__value': {
					display: 'block',
					textAlign: 'center',
					overflow: 'hidden',
					textOverflow: 'ellipsis',
					whiteSpace: 'nowrap',
				},
			},
			'@supports (display: grid)': {
				display: 'grid',

				'& .ss__facet-palette-options__option': {
					margin: '0',
					width: 'initial',
				},
			},

			'&.ss__facet-palette-options--list': {
				'& .ss__facet-palette-options__option__wrapper': {
					width: '16px',
					height: 'fit-content',
				},

				'.ss__facet-palette-options__option--filtered': {
					'& .ss__facet-palette-options__option__value': {
						fontWeight: 'bold',
					},
				},

				'& .ss__facet-palette-options__option--list': {
					alignItems: 'center',
					marginTop: `calc(${gapSize} / 2)`,
					marginBottom: `calc(${gapSize} / 2)`,
				},

				'& .ss__facet-palette-options__option__value__count': {
					marginLeft: '5px',
				},

				'& .ss__facet-palette-options__checkbox': {
					marginRight: '5px',
				},

				display: 'flex',
				flexDirection: 'column',
			},

			'&.ss__facet-palette-options--grid': {
				'& .ss__facet-palette-options__checkbox': {
					display: 'flex',
					textAlign: 'center',
					overflow: 'hidden',
					margin: 'auto',
					marginBottom: '5px',
				},

				'.ss__facet-palette-options__option--filtered': {
					'& .ss__facet-palette-options__option__wrapper': {
						borderColor: theme?.variables?.color?.primary || '#333' + ' !important',
						padding: '0px',
						borderWidth: '4px',
					},
				},

				'& .ss__facet-palette-options__option': {
					'&:hover': {
						cursor: 'pointer',
						'.ss__facet-palette-options__option__wrapper': {
							borderColor: '#EBEBEB',
						},
						'& .ss__facet-palette-options__option__palette': {
							'& .ss__facet-palette-options__icon': {
								opacity: 1,
							},
						},
					},
				},
			},

			'& .ss__facet-palette-options__option__value__count': {
				fontSize: '0.8em',
				display: 'block',
				textAlign: 'center',
				overflow: 'hidden',
				textOverflow: 'ellipsis',
				whiteSpace: 'nowrap',
			},
		}),
};

export const FacetPaletteOptions = observer((properties: FacetPaletteOptionsProps): JSX.Element => {
	const globalTheme: Theme = useTheme();
	const defaultProps: Partial<FacetPaletteOptionsProps> = {
		columns: 4,
		layout: 'grid',
		gridSize: '45px',
		gapSize: properties.layout == 'list' ? '2px' : '8px',
		hideCount: true,
		hideCheckbox: true,
		// global theme
		...globalTheme?.components?.facetPaletteOptions,
		// props
		...properties,
		...properties.theme?.components?.facetPaletteOptions,
	};

	const props = mergeProps('facetPaletteOptions', globalTheme, defaultProps, properties);

	const {
		values,
		hideLabel,
		layout,
		hideCount,
		hideCheckbox,
		colorMapping,
		hideIcon,
		onClick,
		previewOnFocus,
		valueProps,
		facet,
		horizontal,
		disableStyles,
		className,
		style,
		styleScript,
		treePath,
	} = props;

	if (horizontal) {
		props.columns = 0;
	}

	const subProps: FacetPaletteOptionsSubProps = {
		icon: {
			// default props
			className: 'ss__facet-palette-options__icon',
			// global theme
			...globalTheme?.components?.icon,
			// inherited props
			...defined({
				disableStyles,
				icon: 'close-thin',
				color: 'white',
				size: '40%',
			}),
			// component theme overrides
			theme: props?.theme,
			treePath,
		},
		checkbox: {
			// default props
			className: 'ss__facet-palette-options__checkbox',
			// global theme
			...globalTheme?.components?.checkbox,
			// inherited props
			...defined({
				disableStyles,
			}),
			// component theme overrides
			theme: props?.theme,
			treePath,
		},
	};

	const styling: RootNodeProperties = { 'ss-name': props.name };
	const stylingProps = props;

	if (styleScript && !disableStyles) {
		styling.css = [styleScript(stylingProps), style];
	} else if (!disableStyles) {
		styling.css = [CSS.palette(stylingProps), style];
	} else if (style) {
		styling.css = [style];
	}

	const facetValues = values || facet?.values;

	return facetValues?.length ? (
		<CacheProvider>
			<div {...styling} className={classnames('ss__facet-palette-options', `ss__facet-palette-options--${layout?.toLowerCase()}`, className)}>
<<<<<<< HEAD
				{(facetValues as FacetValue[]).map((value) => (
					<a
						className={classnames(
							'ss__facet-palette-options__option',
							{ 'ss__facet-palette-options__option--filtered': value.filtered },
							`ss__facet-palette-options__option--${layout?.toLowerCase()}`
						)}
						aria-label={
							value.filtered
								? `remove selected filter ${facet?.label || ''} - ${value.label}`
								: facet?.label
								? `filter by ${facet?.label} - ${value.label}`
								: `filter by ${value.label}`
						}
						href={value.url?.link?.href}
						{...valueProps}
						onClick={(e: React.MouseEvent<Element, MouseEvent>) => {
							value.url?.link?.onClick(e);
							onClick && onClick(e);
						}}
						{...(previewOnFocus ? createHoverProps(() => value?.preview && value.preview()) : {})}
					>
						{!hideCheckbox && <Checkbox {...subProps.checkbox} checked={value.filtered} disableA11y={true} />}
						<div className="ss__facet-palette-options__option__wrapper">
							<div
								className={classnames(
									'ss__facet-palette-options__option__palette',
									`ss__facet-palette-options__option__palette--${filters.handleize(value.value)}`
								)}
								style={{
									background:
										colorMapping && colorMapping[value.label] && colorMapping[value.label].background
											? colorMapping[value.label].background
											: value.value,
								}}
							>
								{!hideIcon && value.filtered && layout?.toLowerCase() == 'grid' && <Icon {...subProps.icon} />}
=======
				{(facetValues as FacetValue[]).map((value) => {
					//initialize lang
					const defaultLang = {
						paletteOption: {
							attributes: {
								'aria-label': `${
									value.filtered
										? `remove selected filter ${facet?.label || ''} - ${value.label}`
										: facet?.label
										? `filter by ${facet?.label} - ${value.label}`
										: `filter by ${value.label}`
								}`,
							},
						},
					};

					//deep merge with props.lang
					const lang = deepmerge(defaultLang, props.lang || {});
					const mergedLang = useLang(lang as any, {
						facet,
						value,
					});

					return (
						<a
							className={classnames(
								'ss__facet-palette-options__option',
								{ 'ss__facet-palette-options__option--filtered': value.filtered },
								`ss__facet-palette-options__option--${layout?.toLowerCase()}`
							)}
							href={value.url?.link?.href}
							{...valueProps}
							onClick={(e: React.MouseEvent<Element, MouseEvent>) => {
								value.url?.link?.onClick(e);
								onClick && onClick(e);
							}}
							{...(previewOnFocus ? createHoverProps(() => value?.preview && value.preview()) : {})}
							{...mergedLang.paletteOption?.all}
						>
							{!hideCheckbox && <Checkbox {...subProps.checkbox} checked={value.filtered} disableA11y={true} />}
							<div className="ss__facet-palette-options__option__wrapper">
								<div
									className={classnames(
										'ss__facet-palette-options__option__palette',
										`ss__facet-palette-options__option__palette--${filters.handleize(value.value)}`
									)}
									style={{
										background:
											colorMapping && colorMapping[value.label] && colorMapping[value.label].background
												? colorMapping[value.label].background
												: value.value,
									}}
								>
									{!hideIcon && value.filtered && layout?.toLowerCase() == 'grid' && <Icon {...subProps.icon} />}
								</div>
>>>>>>> 05996723
							</div>
							{!hideLabel && (
								<span className="ss__facet-palette-options__option__value">
									{colorMapping && colorMapping[value.label] && colorMapping[value.label].label ? colorMapping[value.label].label : value.label}
								</span>
							)}
							{!hideCount && value?.count > 0 && <span className="ss__facet-palette-options__option__value__count">({value.count})</span>}
						</a>
					);
				})}
			</div>
		</CacheProvider>
	) : (
		<Fragment></Fragment>
	);
});

export interface FacetPaletteOptionsProps extends ComponentProps {
	values?: FacetValue[];
	hideLabel?: boolean;
	columns?: number;
	gridSize?: string;
	gapSize?: string;
	hideIcon?: boolean;
	facet?: ValueFacet;
	horizontal?: boolean;
	onClick?: (e: React.MouseEvent) => void;
	previewOnFocus?: boolean;
	valueProps?: any;
	layout?: 'list' | 'grid';
	hideCount?: boolean;
	hideCheckbox?: boolean;
	colorMapping?: {
		[name: string]: {
			label?: string;
			background?: string;
		};
	};
	lang?: Partial<FacetPaletteOptionsLang>;
}

export interface FacetPaletteOptionsLang {
	paletteOption: Lang<{
		facet: ValueFacet;
		value: FacetValue;
	}>;
}

interface FacetPaletteOptionsSubProps {
	icon: IconProps;
	checkbox: CheckboxProps;
}<|MERGE_RESOLUTION|>--- conflicted
+++ resolved
@@ -251,45 +251,6 @@
 	return facetValues?.length ? (
 		<CacheProvider>
 			<div {...styling} className={classnames('ss__facet-palette-options', `ss__facet-palette-options--${layout?.toLowerCase()}`, className)}>
-<<<<<<< HEAD
-				{(facetValues as FacetValue[]).map((value) => (
-					<a
-						className={classnames(
-							'ss__facet-palette-options__option',
-							{ 'ss__facet-palette-options__option--filtered': value.filtered },
-							`ss__facet-palette-options__option--${layout?.toLowerCase()}`
-						)}
-						aria-label={
-							value.filtered
-								? `remove selected filter ${facet?.label || ''} - ${value.label}`
-								: facet?.label
-								? `filter by ${facet?.label} - ${value.label}`
-								: `filter by ${value.label}`
-						}
-						href={value.url?.link?.href}
-						{...valueProps}
-						onClick={(e: React.MouseEvent<Element, MouseEvent>) => {
-							value.url?.link?.onClick(e);
-							onClick && onClick(e);
-						}}
-						{...(previewOnFocus ? createHoverProps(() => value?.preview && value.preview()) : {})}
-					>
-						{!hideCheckbox && <Checkbox {...subProps.checkbox} checked={value.filtered} disableA11y={true} />}
-						<div className="ss__facet-palette-options__option__wrapper">
-							<div
-								className={classnames(
-									'ss__facet-palette-options__option__palette',
-									`ss__facet-palette-options__option__palette--${filters.handleize(value.value)}`
-								)}
-								style={{
-									background:
-										colorMapping && colorMapping[value.label] && colorMapping[value.label].background
-											? colorMapping[value.label].background
-											: value.value,
-								}}
-							>
-								{!hideIcon && value.filtered && layout?.toLowerCase() == 'grid' && <Icon {...subProps.icon} />}
-=======
 				{(facetValues as FacetValue[]).map((value) => {
 					//initialize lang
 					const defaultLang = {
@@ -345,7 +306,6 @@
 								>
 									{!hideIcon && value.filtered && layout?.toLowerCase() == 'grid' && <Icon {...subProps.icon} />}
 								</div>
->>>>>>> 05996723
 							</div>
 							{!hideLabel && (
 								<span className="ss__facet-palette-options__option__value">
