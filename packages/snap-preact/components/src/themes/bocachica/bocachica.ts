import { Theme, ThemeVariables } from '../../providers';
import { components } from './components';
import { layoutOptions } from './layoutOptions';
import { responsive } from './responsive';

const bocachicaVariables: ThemeVariables = {
<<<<<<< HEAD
	breakpoints: [0, 767, 1024, 1400],
=======
	breakpoints: [767, 991, 1299],
>>>>>>> 8061f7ff
	colors: {
		primary: '#202223',
		secondary: '#6d7175',
		accent: '#3a23ad',
	},
};

export const bocachica: Theme = {
	name: 'bocachica',
	variables: bocachicaVariables,
	components,
	layoutOptions,
	responsive,
};<|MERGE_RESOLUTION|>--- conflicted
+++ resolved
@@ -4,11 +4,7 @@
 import { responsive } from './responsive';
 
 const bocachicaVariables: ThemeVariables = {
-<<<<<<< HEAD
-	breakpoints: [0, 767, 1024, 1400],
-=======
 	breakpoints: [767, 991, 1299],
->>>>>>> 8061f7ff
 	colors: {
 		primary: '#202223',
 		secondary: '#6d7175',
