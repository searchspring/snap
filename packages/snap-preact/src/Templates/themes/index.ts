import { Theme } from '@searchspring/snap-preact-components';
import { PikeTemplateTheme } from './pike';
import { BocachicaTemplateTheme } from './bocachica';

export type TemplateThemeConfig = {
	name: keyof typeof themeMap;
	variables?: {
		breakpoints: number[];
	};
} & Partial<PikeTemplateTheme | BocachicaTemplateTheme>;

export const themeMap = {
	pike: async () => {
		return (await import('./pike')).pike;
	},
<<<<<<< HEAD
	bocachica: async () => {
		return (await import('./bocachica')).bocachica;
	},
=======
};

export type SnapThemeConfig = {
	name: keyof typeof themeMap;
	import: () => Promise<Theme>;
	variables?: any;
	overrides?: any;
>>>>>>> 18056638
};<|MERGE_RESOLUTION|>--- conflicted
+++ resolved
@@ -13,11 +13,9 @@
 	pike: async () => {
 		return (await import('./pike')).pike;
 	},
-<<<<<<< HEAD
 	bocachica: async () => {
 		return (await import('./bocachica')).bocachica;
 	},
-=======
 };
 
 export type SnapThemeConfig = {
@@ -25,5 +23,4 @@
 	import: () => Promise<Theme>;
 	variables?: any;
 	overrides?: any;
->>>>>>> 18056638
 };