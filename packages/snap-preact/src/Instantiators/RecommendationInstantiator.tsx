import { render } from 'preact';

import { DomTargeter, getContext } from '@searchspring/snap-toolbox';

import type { Logger } from '@searchspring/snap-logger';
import type { UrlTranslatorConfig } from '@searchspring/snap-url-manager';
import type { Client } from '@searchspring/snap-client';
import type { Tracker } from '@searchspring/snap-tracker';
import type { AbstractController, RecommendationController, Attachments } from '@searchspring/snap-controller';
import type { Middleware } from '@searchspring/snap-event-manager';
import type { SnapControllerServices, RootComponent } from '../types';

export type RecommendationInstantiatorConfig = {
	components: {
		[name: string]: () => Promise<RootComponent> | RootComponent;
	};
	config: {
		branch: string;
<<<<<<< HEAD
		realtime?: boolean;
=======
		batched?: boolean;
>>>>>>> f91617b2
	} & Attachments;
	selector?: string;
	services?: SnapControllerServices;
	url?: UrlTranslatorConfig;
};

export type RecommendationInstantiatorServices = {
	client: Client;
	logger: Logger;
	tracker: Tracker;
};

export class RecommendationInstantiator {
	controllers: {
		[key: string]: RecommendationController;
	} = {};
	client: Client;
	tracker: Tracker;
	logger: Logger;
	config: RecommendationInstantiatorConfig;
	uses: Attachments[] = [];
	plugins: { (cntrlr: AbstractController): Promise<void> }[] = [];
	middleware: { event: string; func: Middleware<unknown>[] }[] = [];
	public targeter: DomTargeter;

	constructor(config: RecommendationInstantiatorConfig, { client, logger, tracker }: RecommendationInstantiatorServices) {
		this.config = config;

		if (!this.config) {
			throw new Error(`Recommendation Instantiator config is required`);
		}

		if (!this.config.config?.branch) {
			throw new Error(`Recommendation Instantiator config must contain 'branch' property`);
		}

		if (!this.config.components || typeof this.config.components != 'object') {
			throw new Error(`Recommendation Instantiator config must contain 'components' mapping property`);
		}

		this.client = client;
		this.tracker = tracker;
		this.logger = logger;

		const profileCount = {};
		this.targeter = new DomTargeter(
			[
				{
					selector: `script[type="searchspring/recommend"], script[type="searchspring/personalized-recommendations"]${
						this.config.selector ? ` , ${this.config.selector}` : ''
					}`,
					inject: {
						action: 'before',
						element: (target, origElement) => {
							const profile = origElement.getAttribute('profile');

							if (profile) {
								const recsContainer = document.createElement('div');
								recsContainer.setAttribute('searchspring-recommend', profile);
								return recsContainer;
							} else {
								this.logger.warn(`'profile' attribute is missing from <script> tag, skipping this profile`, origElement);
							}
						},
					},
				},
			],
			async (target, injectedElem, elem) => {
				const globals: any = {};

<<<<<<< HEAD
				const { shopper, shopperId, product, seed, branch, options, realtime } = getContext(
					['shopperId', 'shopper', 'product', 'seed', 'branch', 'options', 'realtime'],
=======
				const { shopper, shopperId, product, seed, branch, batched, options } = getContext(
					['shopperId', 'shopper', 'product', 'seed', 'branch', 'batched', 'options'],
>>>>>>> f91617b2
					elem as HTMLScriptElement
				);

				if (shopper || shopperId) {
					globals.shopper = shopper || shopperId;
				}
				if (product || seed) {
					globals.product = product || seed;
				}
				if (branch) {
					globals.branch = branch;
				}
				if (typeof batched === 'boolean') {
					globals.batched = batched;
				}
				if (options && options.siteId) {
					globals.siteId = options.siteId;
				}
				if (options && options.categories) {
					globals.categories = options.categories;
				}

				const tag = injectedElem.getAttribute('searchspring-recommend');
				profileCount[tag] = profileCount[tag] + 1 || 1;

				const controllerConfig = {
					id: `recommend_${tag + (profileCount[tag] - 1)}`,
					tag,
					realtime: Boolean(realtime),
					globals,
					...this.config.config,
				};
				const createRecommendationController = (await import('../create/createRecommendationController')).default;
				const client = this.config.services?.client || this.client;
				const tracker = this.config.services?.tracker || this.tracker;
				const recs = createRecommendationController(
					{
						url: this.config.url || {},
						controller: controllerConfig,
					},
					{ client, tracker }
				);

				this.uses.forEach((attachements) => recs.use(attachements));
				this.plugins.forEach((plugin) => recs.plugin(plugin));
				this.middleware.forEach((middleware) => recs.on(middleware.event, ...middleware.func));

				await recs.search();

				recs.addTargeter(this.targeter);

				this.controllers[recs.config.id] = recs;

				const profileVars = recs.store.profile.display.templateParameters;
				const component = recs.store.profile.display.template?.component;

				if (!profileVars) {
					recs.log.error(`profile failed to load!`);
					return;
				}

				if (!component) {
					recs.log.error(`template does not support components!`);
					return;
				}

				const RecommendationsComponent = this.config.components && (await this.config.components[component]());

				if (!RecommendationsComponent) {
					recs.log.error(`component '${profileVars.component}' not found!`);
					return;
				}

				setTimeout(() => {
					render(<RecommendationsComponent controller={recs} />, injectedElem);
				});
			}
		);
	}

	public plugin(func: (cntrlr: AbstractController) => Promise<void>): void {
		this.plugins.push(func);
	}

	public on<T>(event: string, ...func: Middleware<T>[]): void {
		this.middleware.push({ event, func });
	}

	public use(attachments: Attachments): void {
		this.uses.push(attachments);
	}
}<|MERGE_RESOLUTION|>--- conflicted
+++ resolved
@@ -16,11 +16,8 @@
 	};
 	config: {
 		branch: string;
-<<<<<<< HEAD
 		realtime?: boolean;
-=======
 		batched?: boolean;
->>>>>>> f91617b2
 	} & Attachments;
 	selector?: string;
 	services?: SnapControllerServices;
@@ -91,13 +88,8 @@
 			async (target, injectedElem, elem) => {
 				const globals: any = {};
 
-<<<<<<< HEAD
-				const { shopper, shopperId, product, seed, branch, options, realtime } = getContext(
-					['shopperId', 'shopper', 'product', 'seed', 'branch', 'options', 'realtime'],
-=======
-				const { shopper, shopperId, product, seed, branch, batched, options } = getContext(
-					['shopperId', 'shopper', 'product', 'seed', 'branch', 'batched', 'options'],
->>>>>>> f91617b2
+				const { shopper, shopperId, product, seed, branch, options, realtime, batched } = getContext(
+					['shopperId', 'shopper', 'product', 'seed', 'branch', 'options', 'realtime', 'batched'],
 					elem as HTMLScriptElement
 				);
 
