--- conflicted
+++ resolved
@@ -110,12 +110,7 @@
 				/*
 					type instantiatorContext = {
 						shopper?: {
-<<<<<<< HEAD
 							id: string;
-=======
-							id?: string;
-							cart?: Array<{ sku: string; }>;
->>>>>>> 54eec310
 						};
 						shopperId?: string;
 						product?: string;
@@ -131,13 +126,8 @@
 					}
 				*/
 
-<<<<<<< HEAD
-				if (shopper?.id || shopperId) {
-					globals.shopper = shopper?.id || shopperId;
-=======
 				if (shopper || shopperId) {
 					contextGlobals.shopper = shopper?.id || shopperId;
->>>>>>> 54eec310
 				}
 				if (product || seed) {
 					contextGlobals.product = product || seed;
