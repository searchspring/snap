import { render } from 'preact';
import deepmerge from 'deepmerge';

import { AppMode, DomTargeter, getContext } from '@searchspring/snap-toolbox';
import { Client } from '@searchspring/snap-client';
import { Logger } from '@searchspring/snap-logger';
import { Tracker } from '@searchspring/snap-tracker';

import type { ClientConfig, ClientGlobals } from '@searchspring/snap-client';
import type { UrlTranslatorConfig } from '@searchspring/snap-url-manager';
import type { AbstractController, RecommendationController, Attachments, ContextVariables } from '@searchspring/snap-controller';
import type { VariantConfig } from '@searchspring/snap-store-mobx';
import type { Middleware } from '@searchspring/snap-event-manager';
import type { Target } from '@searchspring/snap-toolbox';
import type { Snap } from '../Snap';

type RecommendationComponentFunc = () => Promise<any> | any;

export type RecommendationComponentObject = {
	component: RecommendationComponentFunc;
	props?: {
		[name: string]: any;
	};
};

export type RecommendationInstantiatorConfigSettings = {
	branch: string;
	realtime?: boolean;
	batched?: boolean;
	limit?: number;
};

export type RecommendationInstantiatorConfig = {
	mode?: keyof typeof AppMode | AppMode;
	client?: {
		globals: ClientGlobals;
		config?: ClientConfig;
	};
	components: {
		[name: string]: RecommendationComponentFunc | RecommendationComponentObject;
	};
<<<<<<< HEAD
	config: RecommendationInstantiatorConfigSettings & Attachments;
=======
	config: {
		branch: string;
		realtime?: boolean;
		batched?: boolean;
		limit?: number;
		variants?: VariantConfig;
	} & Attachments;
>>>>>>> 9b50b9e5
	selector?: string;
	url?: UrlTranslatorConfig;
	context?: ContextVariables;
};

export type RecommendationInstantiatorServices = {
	client?: Client;
	logger?: Logger;
	tracker?: Tracker;
	snap?: Snap;
};

export class RecommendationInstantiator {
	private mode = AppMode.production;
	public client: Client;
	public tracker: Tracker;
	public logger: Logger;
	public controller: {
		[key: string]: RecommendationController;
	} = {};
	public config: RecommendationInstantiatorConfig;
	public context: ContextVariables;
	public targeter: DomTargeter;

	private uses: Attachments[] = [];
	private plugins: { func: (cntrlr: AbstractController, ...args: any) => Promise<void>; args: unknown[] }[] = [];
	private middleware: { event: string; func: Middleware<unknown>[] }[] = [];

	constructor(config: RecommendationInstantiatorConfig, services?: RecommendationInstantiatorServices, context?: ContextVariables) {
		this.config = config;

		if (!this.config) {
			throw new Error(`Recommendation Instantiator config is required`);
		}

		if (!this.config.config?.branch) {
			throw new Error(`Recommendation Instantiator config must contain 'branch' property`);
		}

		if (!this.config.components || typeof this.config.components != 'object' || !Object.keys(this.config.components).length) {
			throw new Error(`Recommendation Instantiator config must contain 'components' mapping property`);
		}

		if ((!services?.client || !services?.tracker) && !this.config?.client?.globals?.siteId) {
			throw new Error(`Recommendation Instantiator config must contain a valid config.client.globals.siteId value`);
		}

		if (this.config.mode && Object.values(AppMode).includes(this.config.mode as AppMode)) {
			this.mode = this.config.mode as AppMode;

			if (this.config?.client?.globals?.siteId) {
				this.config.client.config = this.config.client.config || {};
				this.config.client.config.mode = this.config.client.config.mode || this.mode;
			}
		}

		window.searchspring = window.searchspring || {};

		this.context = deepmerge(context || {}, config.context || {});
		this.client = services?.client || new Client(this.config.client!.globals, this.config.client!.config);
		this.tracker = services?.tracker || new Tracker(this.config.client!.globals);
		this.logger = services?.logger || new Logger({ prefix: 'RecommendationInstantiator ', mode: this.mode });

		const profileCount: {
			[key: string]: number;
		} = {};

		this.targeter = new DomTargeter(
			[
				{
					selector: this.config.selector || 'script[type="searchspring/recommend"], script[type="searchspring/personalized-recommendations"]',
					autoRetarget: true,
					clickRetarget: true,
					inject: {
						action: 'before',
						element: (target: Target, origElement: Element) => {
							const profile = origElement.getAttribute('profile') || '';

							const recsContainer = document.createElement('div');
							recsContainer.setAttribute('searchspring-recommend', profile);
							return recsContainer;
						},
					},
				},
			],
			async (target: Target, injectedElem: Element | undefined, elem: Element | undefined) => {
				const tag = injectedElem?.getAttribute('searchspring-recommend');

				if (!tag) {
					this.logger.warn(`'profile' attribute is missing from <script> tag, skipping this profile`, elem);
					return;
				}

				const contextGlobals: any = {};

				const elemContext = getContext(
					['shopperId', 'shopper', 'product', 'products', 'seed', 'cart', 'options', 'profile', 'custom'],
					elem as HTMLScriptElement
				);
				const context: ContextVariables = deepmerge(this.context, elemContext);

				const { shopper, shopperId, product, products, seed, cart, options } = context;

				/*
					type instantiatorContext = {
						shopper?: {
							id: string;
						};
						shopperId?: string;
						product?: string;
						products?: string[];
						seed?: string;
						cart?: string[] | () => string[];
						options?: {
							siteId?: string;
							branch?: string;
							batched?: boolean;
							realtime?: boolean;
							categories?: string[];
							blockedItems?: string[];
							brands?: string[];
							limit?: number;
						}
					}
				*/

				if (shopper || shopperId) {
					contextGlobals.shopper = shopper?.id || shopperId;
				}
				if (product || seed) {
					contextGlobals.product = product || seed;
				}
				if (products) {
					contextGlobals.products = products;
				}

				// options
				if (options?.branch) {
					contextGlobals.branch = options.branch;
				}
				if (options?.siteId) {
					contextGlobals.siteId = options.siteId;
				}
				if (options?.categories) {
					contextGlobals.categories = options.categories;
				}
				if (options?.filters) {
					contextGlobals.filters = options.filters;
				}
				if (options?.brands) {
					contextGlobals.brands = options.brands;
				}
				if (options?.limit && Number.isInteger(Number(options?.limit))) {
					contextGlobals.limits = Number(options?.limit);
				}
				if (options?.blockedItems && Array.isArray(options.blockedItems)) {
					contextGlobals.blockedItems = options.blockedItems;
				}

				let cartContents;
				if (typeof cart === 'function') {
					try {
						const cartFuncContents = cart();
						if (Array.isArray(cartFuncContents)) {
							cartContents = cartFuncContents;
						}
					} catch (e) {
						this.logger.warn(`Error getting cart contents from function`, e);
					}
				} else if (Array.isArray(cart)) {
					cartContents = cart;
				}
				if (Array.isArray(cartContents)) {
					this.tracker.cookies.cart.set(cartContents);
					contextGlobals.cart = this.tracker.cookies.cart.get();
				}

				profileCount[tag] = profileCount[tag] + 1 || 1;

				const defaultGlobals = {
					limits: 20,
				};
				const globals = deepmerge(
					deepmerge(deepmerge(defaultGlobals, this.config.client?.globals || {}), (this.config.config?.globals as any) || {}),
					contextGlobals
				);

				const controllerConfig = {
					id: `recommend_${tag}_${profileCount[tag] - 1}`,
					tag,
					batched: options?.batched ?? true,
					realtime: Boolean(options?.realtime),
					...this.config.config,
					globals,
				};

				// try to find an existing controller by similar configuration
				let controller = Object.keys(this.controller)
					.map((id) => this.controller[id])
					.filter((controller) => {
						return (
							JSON.stringify({
								batched: controller.config.batched,
								branch: controller.config.branch,
								globals: controller.config.globals,
								tag: controller.config.tag,
								realtime: controller.config.realtime,
							}) ==
							JSON.stringify({
								batched: controllerConfig.batched,
								branch: controllerConfig.branch,
								globals: controllerConfig.globals,
								tag: controllerConfig.tag,
								realtime: controllerConfig.realtime,
							})
						);
					})[0];

				if (!controller) {
					// no existing controller found of same configuration - creating a new controller
					const createRecommendationController = (await import('../create/createRecommendationController')).default;
					controller = createRecommendationController(
						{
							url: this.config.url,
							controller: controllerConfig,
							context,
							mode: this.config.mode,
						},
						{ client: this.client, tracker: this.tracker }
					);
				}

				this.uses.forEach((attachements) => controller.use(attachements));
				this.plugins.forEach((plugin) => controller.plugin(plugin.func, ...plugin.args));
				this.middleware.forEach((middleware) => controller.on(middleware.event, ...middleware.func));

				// run a search on the controller if it has not yet and it is not currently
				if (!controller.store.loaded && !controller.store.loading) {
					await controller.search();
				}

				controller.addTargeter(this.targeter);

				this.controller[controller.config.id] = controller;
				window.searchspring.controller = window.searchspring.controller || {};
				window.searchspring.controller[controller.config.id] = controller;

				const profileVars = controller.store.profile.display.templateParameters;
				const component = controller.store.profile.display.template?.component;

				if (controller.store.error) {
					//something went wrong
					//err was already logged - nothing to do.
					return;
				}

				if (!controller.store.profile.display.template) {
					this.logger.error(`profile '${tag}' found on the following element is missing a template!\n${elem?.outerHTML}`);
					return;
				}

				if (!profileVars) {
					this.logger.error(`profile '${tag}' found on the following element is missing templateParameters!\n${elem?.outerHTML}`);
					return;
				}

				if (!component) {
					this.logger.error(`profile '${tag}' found on the following element is missing a component!\n${elem?.outerHTML}`);
					return;
				}

				let props: Record<string, unknown> = {};
				let RecommendationsComponent:
					| undefined
					| React.ElementType<{
							controller: RecommendationController;
							snap?: Snap;
					  }> = undefined;

				if (this.config.components[component] && typeof this.config.components[component] == 'function') {
					RecommendationsComponent = await (this.config.components[component] as RecommendationComponentFunc)();
				} else if (this.config.components[component] && typeof this.config.components[component] == 'object') {
					props = (this.config.components[component] as RecommendationComponentObject).props || {};
					const importPromises = [];
					// dynamically import the component
					importPromises.push((this.config.components[component] as RecommendationComponentObject).component());

					const importResolutions = await Promise.all(importPromises);
					RecommendationsComponent = importResolutions[0];
				}

				props.className = `ss__recommendation-${component.toLowerCase()}`;

				if (!RecommendationsComponent) {
					this.logger.error(
						`profile '${tag}' found on the following element is expecting component mapping for '${component}' - verify instantiator config.\n${elem?.outerHTML}`
					);
					return;
				}

				setTimeout(() => {
					if (injectedElem && RecommendationsComponent) {
						render(<RecommendationsComponent controller={controller} snap={services?.snap} {...props} />, injectedElem);
					}
				});
			}
		);
	}

	public plugin(func: (cntrlr: AbstractController, ...args: any) => Promise<void>, ...args: unknown[]): void {
		this.plugins.push({ func, args });
	}

	public on(event: string, ...func: Middleware<unknown>[]): void {
		this.middleware.push({ event, func });
	}

	public use(attachments: Attachments): void {
		this.uses.push(attachments);
	}
}<|MERGE_RESOLUTION|>--- conflicted
+++ resolved
@@ -28,6 +28,7 @@
 	realtime?: boolean;
 	batched?: boolean;
 	limit?: number;
+	variants?: VariantConfig;
 };
 
 export type RecommendationInstantiatorConfig = {
@@ -39,17 +40,7 @@
 	components: {
 		[name: string]: RecommendationComponentFunc | RecommendationComponentObject;
 	};
-<<<<<<< HEAD
 	config: RecommendationInstantiatorConfigSettings & Attachments;
-=======
-	config: {
-		branch: string;
-		realtime?: boolean;
-		batched?: boolean;
-		limit?: number;
-		variants?: VariantConfig;
-	} & Attachments;
->>>>>>> 9b50b9e5
 	selector?: string;
 	url?: UrlTranslatorConfig;
 	context?: ContextVariables;
