import { h, render } from 'preact';
import deepmerge from 'deepmerge';
import { isPlainObject } from 'is-plain-object';
import { configure as configureMobx } from 'mobx';

import { Client } from '@searchspring/snap-client';
import { Logger } from '@searchspring/snap-logger';
import { Tracker } from '@searchspring/snap-tracker';
import { AppMode, version, getContext, DomTargeter, url, cookies, featureFlags } from '@searchspring/snap-toolbox';
import { ControllerTypes } from '@searchspring/snap-controller';
import { EventManager } from '@searchspring/snap-event-manager';

import { getInitialUrlState } from './getInitialUrlState/getInitialUrlState';

import type { ClientConfig, ClientGlobals } from '@searchspring/snap-client';
import type {
	Controllers,
	AbstractController,
	AutocompleteController,
	SearchControllerConfig,
	AutocompleteControllerConfig,
	FinderControllerConfig,
	RecommendationControllerConfig,
	ControllerConfigs,
	ContextVariables,
} from '@searchspring/snap-controller';
import type { TrackerConfig, TrackerGlobals, TrackErrorEvent } from '@searchspring/snap-tracker';
import type { Target, OnTarget } from '@searchspring/snap-toolbox';
import type { UrlTranslatorConfig } from '@searchspring/snap-url-manager';

import { default as createSearchController } from './create/createSearchController';
import { RecommendationInstantiator, RecommendationInstantiatorConfig } from './Instantiators/RecommendationInstantiator';
import type { SnapControllerServices, SnapControllerConfig, InitialUrlConfig, SnapFeatures } from './types';
import { configureSnapFeatures } from './utils';
import { setupEvents } from './setupEvents';
import type { TemplatesStore } from './Templates/Stores/TemplateStore';

// configure MobX
configureMobx({ useProxies: 'never', isolateGlobalState: true, enforceActions: 'never' });

export const BRANCH_COOKIE = 'ssBranch';
export const DEV_COOKIE = 'ssDev';
export const STYLESHEET_CLASSNAME = 'ss-snap-bundle-styles';

export type ExtendedTarget = Target & {
	name?: string;
	controller?: AbstractController;
	component?: () => Promise<any> | any;
	skeleton?: () => Promise<any> | any;
	props?: {
		[propName: string]: any;
	};
	onTarget?: OnTarget;
	prefetch?: boolean;
	renderAfterSearch?: boolean;
};

export type SnapConfigControllerDefinition<ControllerConfig> = {
	config: ControllerConfig;
	targeters?: ExtendedTarget[];
	services?: SnapControllerServices;
	url?: UrlTranslatorConfig & {
		initial?: InitialUrlConfig;
	};
	context?: ContextVariables;
};

export type SnapConfig = {
	features?: SnapFeatures;
	mode?: keyof typeof AppMode | AppMode;
	context?: ContextVariables;
	url?: UrlTranslatorConfig;
	client?: {
		globals?: Partial<ClientGlobals>;
		config?: ClientConfig;
	};
	tracker?: {
		globals?: TrackerGlobals;
		config?: TrackerConfig;
	};
	instantiators?: {
		recommendation?: RecommendationInstantiatorConfig;
	};
	controllers?: {
		search?: SnapConfigControllerDefinition<SearchControllerConfig>[];
		autocomplete?: SnapConfigControllerDefinition<AutocompleteControllerConfig>[];
		finder?: SnapConfigControllerDefinition<FinderControllerConfig>[];
		recommendation?: SnapConfigControllerDefinition<RecommendationControllerConfig>[];
	};
};

type SnapServices = {
	client?: Client;
	tracker?: Tracker;
	logger?: Logger;
	templatesStore?: TemplatesStore;
};

const SESSION_ATTRIBUTION = 'ssAttribution';
const MAX_PARENT_LEVELS = 3;
const COMPONENT_ERROR = `Uncaught Error - Invalid value passed as the component.
This usually happens when you pass a JSX Element, and not a function that returns the component, in the snap config. 
		
		instead of - 

	targeters: [
		{
			selector: '#searchspring-content',
			hideTarget: true,
			component: <Content/>,
		},
	]

		or - 

	targeters: [
		{
			selector: '#searchspring-content',
			hideTarget: true,
			component: Content,
		},
	]

		please try - 

	targeters: [
		{
			selector: '#searchspring-content',
			hideTarget: true,
			component: () => Content
		},
	]

The error above happened in the following targeter in the Snap Config`;
export class Snap {
	private mode = AppMode.production;
	private config: SnapConfig;
	private _instantiatorPromises: {
		[instantiatorId: string]: Promise<RecommendationInstantiator>;
	} = {};
	private _controllerPromises: {
		[controllerConfigId: string]: Promise<Controllers>;
	} = {};

	public logger!: Logger;
	public client!: Client;
	public tracker!: Tracker;
	public context: ContextVariables;
	public controllers: {
		[controllerConfigId: string]: Controllers;
	} = {};

	public eventManager: EventManager;
	public templates?: TemplatesStore;

	public getInstantiator = (id: string): Promise<RecommendationInstantiator> => {
		return this._instantiatorPromises[id] || Promise.reject(`getInstantiator could not find instantiator with id: ${id}`);
	};

	public getController = (id: string): Promise<Controllers> => {
		return this._controllerPromises[id] || Promise.reject(`getController could not find controller with id: ${id}`);
	};

	public getControllers = (...controllerIds: string[]): Promise<Controllers[]> => {
		const getControllerPromises: Promise<Controllers>[] = [];
		controllerIds.forEach((id) => getControllerPromises.push(this.getController(id)));
		return Promise.all(getControllerPromises);
	};

	// exposed method used for creating controllers dynamically - calls _createController()
	public createController = async (
		type: keyof typeof ControllerTypes,
		config: ControllerConfigs,
		services?: SnapControllerServices,
		urlConfig?: UrlTranslatorConfig,
		context?: ContextVariables,
		callback?: (value?: Controllers | PromiseLike<Controllers>) => void | Promise<void>
	): Promise<Controllers> => {
		if (typeof this._controllerPromises[config.id] != 'undefined') {
			throw new Error(`Controller with id '${config.id}' is already defined`);
		}

		this._controllerPromises[config.id] = new Promise((resolve) =>
			this._createController(type, config, services, urlConfig, context, async (cntrlr) => {
				if (typeof callback == 'function') await callback(cntrlr);
				resolve(cntrlr);
			})
		);

		return this._controllerPromises[config.id];
	};

	// internal use method that creates controllers without verifying if id is in use first
	private _createController = async (
		type: keyof typeof ControllerTypes,
		config: ControllerConfigs,
		services?: SnapControllerServices,
		urlConfig?: UrlTranslatorConfig,
		context?: ContextVariables,
		callback?: (cntrlr: Controllers) => void | Promise<void>
	): Promise<Controllers> => {
		let importPromise;
		switch (type) {
			case ControllerTypes.autocomplete:
				importPromise = import('./create/createAutocompleteController');
				break;
			case ControllerTypes.finder:
				importPromise = import('./create/createFinderController');
				break;
			case ControllerTypes.recommendation:
				importPromise = import('./create/createRecommendationController');
				break;
			case ControllerTypes.search:
			default:
				importPromise = import('./create/createSearchController');
				break;
		}

		// @ts-ignore - we know the config is correct, but complicated typing
		const creationFunc: (config: SnapControllerConfig, services: SnapControllerServices) => Controllers = (await importPromise).default;

		if (!this.controllers[config.id]) {
			window.searchspring.controller = window.searchspring.controller || {};
			window.searchspring.controller[config.id] = this.controllers[config.id] = creationFunc(
				{
					mode: this.mode,
					url: deepmerge(this.config.url || {}, urlConfig || {}),
					controller: config,
					context: deepmerge(this.context || {}, context || {}),
				},
				{
					client: services?.client || this.client,
					store: services?.store,
					urlManager: services?.urlManager,
					eventManager: services?.eventManager,
					profiler: services?.profiler,
					logger: services?.logger,
					tracker: services?.tracker || this.tracker,
				}
			);
		}

		if (callback) {
			await callback(this.controllers[config.id]);
		}

		return this.controllers[config.id];
	};

	public handlers = {
		attributes: (event: MouseEvent): void => {
			const trackerId = this.tracker.config.id;
			const attributeList = [
				`ss-${trackerId}-cart-add`,
				`ss-${trackerId}-cart-remove`,
				`ss-${trackerId}-cart-clear`,
				`ss-${trackerId}-cart-view`,
				`ss-${trackerId}-intellisuggest`,
				`ss-${trackerId}-intellisuggest-signature`,
				`href`,
			];
			const attributes: { [key: string]: any } = {};
			let levels = 0;

			let elem: HTMLElement | null = null;
			elem = event && (event.target as HTMLElement);

			while (Object.keys(attributes).length == 0 && elem !== null && levels <= MAX_PARENT_LEVELS) {
				Object.values(elem.attributes).forEach((attr: Attr) => {
					const attrName = attr.nodeName;

					if (attributeList.indexOf(attrName) != -1) {
						attributes[attrName] = elem && elem.getAttribute(attrName);
					}
				});

				elem = elem.parentElement;
				levels++;
			}

			if (attributes[`ss-${trackerId}-cart-add`]) {
				// add skus to cart
				const skus = attributes[`ss-${trackerId}-cart-add`].split(',');
				this.tracker.cookies.cart.add(skus);
				this.eventManager.fire('controller/recommendation/update');
			} else if (attributes[`ss-${trackerId}-cart-remove`]) {
				// remove skus from cart
				const skus = attributes[`ss-${trackerId}-cart-remove`].split(',');
				this.tracker.cookies.cart.remove(skus);
				this.eventManager.fire('controller/recommendation/update');
			} else if (`ss-${trackerId}-cart-clear` in attributes) {
				// clear all from cart
				this.tracker.cookies.cart.clear();
				this.eventManager.fire('controller/recommendation/update');
			} else if (`ss-${trackerId}-cart-view` in attributes) {
				// update recs
				this.eventManager.fire('controller/recommendation/update');
			} else if (attributes[`ss-${trackerId}-intellisuggest`] && attributes[`ss-${trackerId}-intellisuggest-signature`]) {
				// product click
				const intellisuggestData = attributes[`ss-${trackerId}-intellisuggest`];
				const intellisuggestSignature = attributes[`ss-${trackerId}-intellisuggest-signature`];
				const href = attributes['href'];
				this.tracker.track.product.click({
					intellisuggestData,
					intellisuggestSignature,
					href,
				});
			}
		},
		error: (event: ErrorEvent): void => {
			try {
				const { filename } = event;
				if (filename.includes('snapui.searchspring.io') && filename.endsWith('.js') && this.tracker.track.error) {
					const {
						colno,
						lineno,
						error: { stack },
						message,
						timeStamp,
					} = event;
					const href = window.location.href;

					const beaconPayload: TrackErrorEvent = {
						href,
						filename,
						stack,
						message,
						colno,
						lineno,
						errortimestamp: timeStamp,
					};
					this.tracker.track.error(beaconPayload);
				}
			} catch (e) {
				// prevent error metrics from breaking the app
			}
		},
	};

	constructor(config: SnapConfig, services?: SnapServices) {
		window.removeEventListener('error', this.handlers.error);
		window.addEventListener('error', this.handlers.error);
		document.removeEventListener('click', this.handlers.attributes);
		document.addEventListener('click', this.handlers.attributes);

		this.config = config;

		let globalContext: ContextVariables = {};
		try {
			// get global context
<<<<<<< HEAD
			globalContext = getContext(['shopper', 'config', 'merchandising', 'siteId', 'currency', 'pageType']);
=======
			globalContext = getContext(['shopper', 'config', 'custom', 'merchandising', 'siteId', 'currency']);
>>>>>>> 70135937
		} catch (err) {
			console.error('Snap failed to find global context');
		}

		// merge configs - but only merge plain objects
		this.config = deepmerge(this.config || {}, (globalContext.config as SnapConfig) || {}, {
			isMergeableObject: isPlainObject,
		});

		this.context = deepmerge(this.config.context || {}, globalContext || {}, {
			isMergeableObject: isPlainObject,
		});

		if (!this.config?.client?.globals?.siteId && this.context.siteId) {
			const defaultClientConfig = {
				globals: {
					siteId: this.context.siteId,
				},
			};

			this.config.client = deepmerge(this.config.client || {}, defaultClientConfig);
		}

		if ((!services?.client || !services?.tracker) && !this.config?.client?.globals?.siteId) {
			throw new Error(`Snap: config provided must contain a valid config.client.globals.siteId value`);
		}

		// segmented merchandising context -> client globals
		if (this.config.client?.globals && this.context.merchandising?.segments) {
			if (this.config.client.globals?.merchandising) {
				this.config.client.globals.merchandising.segments = deepmerge(
					this.config.client.globals.merchandising.segments,
					this.context.merchandising.segments
				);
			} else {
				this.config.client.globals.merchandising = {
					segments: this.context.merchandising.segments,
				};
			}
		}

		if (services?.templatesStore) {
			this.templates = services.templatesStore;
		}
		try {
			const urlParams = url(window.location.href);
			const branchOverride = urlParams?.params?.query?.branch || cookies.get(BRANCH_COOKIE);
			const cookieDomain =
				(typeof window !== 'undefined' && window.location.hostname && '.' + window.location.hostname.replace(/^www\./, '')) || undefined;
			/* app mode priority:
				1. node env
				2. config
				3. override via query param / cookie
			*/

			// node env
			if (process.env.NODE_ENV && Object.values(AppMode).includes(process.env.NODE_ENV as AppMode)) {
				this.mode = process.env.NODE_ENV as AppMode;
			}

			// config
			if (this.config.mode && Object.values(AppMode).includes(this.config.mode as AppMode)) {
				this.mode = this.config.mode as AppMode;
			}

			// query param / cookiev override
			if ((urlParams?.params?.query && 'dev' in urlParams.params.query) || !!cookies.get(DEV_COOKIE)) {
				if (urlParams?.params.query?.dev == 'false' || urlParams?.params.query?.dev == '0') {
					cookies.unset(DEV_COOKIE, cookieDomain);
					this.mode = AppMode.production;
				} else {
					cookies.set(DEV_COOKIE, '1', 'Lax', 0, cookieDomain);
					this.mode = AppMode.development;
				}
			}

			// client mode uses client config over snap config
			if (this.config.client) {
				this.config.client.config = this.config.client.config || {};
				this.config.client.config.mode = this.config.client.config.mode || this.mode;
			}

			// feature check block
			configureSnapFeatures(this.config);

			this.client = services?.client || new Client(this.config.client!.globals as ClientGlobals, this.config.client!.config);
			this.logger = services?.logger || new Logger({ prefix: 'Snap Preact ', mode: this.mode });

			// create tracker
			let trackerGlobals = this.config.tracker?.globals || (this.config.client!.globals as ClientGlobals);

			if (this.context.currency?.code) {
				trackerGlobals = deepmerge(trackerGlobals || {}, {
					currency: this.context.currency,
				});
			}

			const trackerConfig = deepmerge(this.config.tracker?.config || {}, { framework: 'preact', mode: this.mode });
			this.tracker = services?.tracker || new Tracker(trackerGlobals, trackerConfig);

			// check for tracking attribution in URL ?ss_attribution=type:id
			const sessionAttribution = window.sessionStorage?.getItem(SESSION_ATTRIBUTION);
			if (urlParams?.params?.query?.ss_attribution) {
				const attribution = urlParams.params.query.ss_attribution.split(':');
				const [type, id] = attribution;
				if (type && id) {
					this.tracker.updateContext('attribution', { type, id });
				}
				// save to session storage
				window.sessionStorage?.setItem(SESSION_ATTRIBUTION, urlParams.params.query.ss_attribution);
			} else if (sessionAttribution) {
				const [type, id] = sessionAttribution.split(':');
				if (type && id) {
					this.tracker.updateContext('attribution', { type, id });
				}
			}

			// log version
			this.logger.imageText({
				url: 'https://snapui.searchspring.io/favicon.svg',
				text: `[${version}]`,
				style: `color: ${this.logger.colors.indigo}; font-weight: bold;`,
			});

			// handle branch override
			if (branchOverride && !document.querySelector(`script[${BRANCH_COOKIE}]`)) {
				this.logger.warn(`:: loading branch override ~ '${branchOverride}' ...`);

				// set a cookie with branch
				if (featureFlags.cookies) {
					cookies.set(BRANCH_COOKIE, branchOverride, 'Lax', 3600000, cookieDomain); // 1 hour
				} else {
					this.logger.warn('Cookies are not supported/enabled by this browser, branch overrides will not persist!');
				}

				// get the path and siteId from the current bundle script in case its not the same as the client config
				let path = `https://snapui.searchspring.io/${this.config.client?.globals?.siteId}/`;
				const script: HTMLScriptElement | null = document.querySelector('script[src*="//snapui.searchspring.io"]');

				if (script) {
					const scriptRoot = script.getAttribute('src')!.match(/\/\/snapui.searchspring.io\/[a-zA-Z0-9]{6}\//);
					if (scriptRoot) {
						path = scriptRoot.toString();
					}
				}

				// append script with new branch in path
				const branchScript = document.createElement('script');
				const src = `${path}${branchOverride}/bundle.js`;
				branchScript.src = src;
				branchScript.setAttribute(BRANCH_COOKIE, branchOverride);

				new DomTargeter(
					[
						{
							selector: 'body',
							inject: {
								action: 'append', // before, after, append, prepend
								element: () => {
									const branchContainer = document.createElement('div');
									branchContainer.id = 'searchspring-branch-override';
									return branchContainer;
								},
							},
						},
					],
					async (target: Target, elem: Element) => {
						const props: {
							details?: any;
							error?: any;
						} = {};

						try {
							const getBundleDetails = (await import('./getBundleDetails/getBundleDetails')).getBundleDetails;
							props.details = await getBundleDetails(src);
						} catch (err) {
							props.error = err;
						}

						const BranchOverride = (await import('../components/src')).BranchOverride;
						render(
							<BranchOverride
								{...props}
								branch={branchOverride}
								onRemoveClick={() => {
									cookies.unset(BRANCH_COOKIE, cookieDomain);
									const urlState = url(window.location.href);
									delete urlState?.params.query['branch'];

									const newUrl = urlState?.url();
									if (newUrl && newUrl != window.location.href) {
										window.location.href = newUrl;
									} else {
										window.location.reload();
									}
								}}
							/>,
							elem
						);

						// reset the global searchspring object
						try {
							delete window.searchspring;
						} catch (e) {
							window.searchspring = undefined;
						}

						document.head.appendChild(branchScript);
					}
				);

				// remove snap bundle styles
				document.querySelectorAll(`.${STYLESHEET_CLASSNAME}`).forEach((el) => el.remove());

				// prevent further instantiation of config
				throw 'branch override';
			}
		} catch (e) {
			if (e == 'branch override') {
				throw `${this.logger.emoji.bang} Snap instantiation halted - using branch override.`;
			}

			this.logger.error(e);
		}

		// bind to window global
		window.searchspring = window.searchspring || {};
		window.searchspring.context = this.context;
		if (this.client) window.searchspring.client = this.client;
		if (services?.templatesStore) window.searchspring.templates = this.templates;

		this.eventManager = setupEvents();

		if (this.eventManager) {
			window.searchspring.on = (event: string, ...func: any) => {
				this.eventManager.on(event, ...func);
			};

			window.searchspring.fire = (event: string, ...func: any) => {
				this.eventManager.fire(event, ...func);
			};
		}

		// autotrack shopper id from the context
		if (this.context?.shopper?.id) {
			this.tracker.track.shopper.login({
				id: this.context.shopper.id,
			});
		}

		// auto populate cart cookie from the context
		if (this.context?.shopper?.cart) {
			const cart = this.context.shopper.cart;
			if (Array.isArray(cart)) {
				const cartItems = cart.filter((item) => item?.sku || item?.childSku).map((item) => (item?.sku || item?.childSku || '').trim());
				this.tracker.cookies.cart.set(cartItems);
			}
		}

		// create controllers
		Object.keys(this.config?.controllers || {}).forEach((type) => {
			switch (type) {
				case 'search': {
					this.config.controllers![type]!.forEach((controller, index) => {
						try {
							if (typeof this._controllerPromises[controller.config.id] != 'undefined') {
								this.logger.error(`Controller with id '${controller.config.id}' is already defined`);
								return;
							}

							const cntrlr = createSearchController(
								{
									mode: this.mode,
									url: deepmerge(this.config.url || {}, controller.url || {}),
									controller: controller.config,
									context: deepmerge(this.context || {}, controller.context || {}),
								},
								{
									client: controller.services?.client || this.client,
									store: controller.services?.store,
									urlManager: controller.services?.urlManager,
									eventManager: controller.services?.eventManager,
									profiler: controller.services?.profiler,
									logger: controller.services?.logger,
									tracker: controller.services?.tracker || this.tracker,
								}
							);

							window.searchspring.controller = window.searchspring.controller || {};
							window.searchspring.controller[cntrlr.config.id] = this.controllers[cntrlr.config.id] = cntrlr;
							this._controllerPromises[cntrlr.config.id] = new Promise((resolve) => resolve(cntrlr));

							let searchPromise: Promise<void> | null = null;

							const runSearch = async () => {
								if (!searchPromise) {
									// handle custom initial UrlManager state
									if (controller.url?.initial) {
										getInitialUrlState(controller.url.initial, cntrlr.urlManager).go({ history: 'replace' });
									}

									searchPromise = this.controllers[controller.config.id].search();
								}

								return searchPromise;
							};

							const targetFunction = async (target: ExtendedTarget, elem: Element, originalElem: Element) => {
								const targetFunctionPromises: Promise<any>[] = [];
								if (target.renderAfterSearch) {
									targetFunctionPromises.push(runSearch());
								} else {
									targetFunctionPromises.push(Promise.resolve());
									runSearch();
								}

								const onTarget = target.onTarget as OnTarget;
								onTarget && (await onTarget(target, elem, originalElem));

								try {
									targetFunctionPromises.push(target.component!());
									const [_, Component] = await Promise.all(targetFunctionPromises);
									setTimeout(() => {
										render(<Component controller={this.controllers[controller.config.id]} snap={this} {...target.props} />, elem);
									});
								} catch (err) {
									this.logger.error(err);
									this.logger.error(COMPONENT_ERROR, target);
								}
							};

							controller?.targeters?.forEach((target, target_index) => {
								if (!target.selector) {
									throw new Error(`Targets at index ${target_index} missing selector value (string).`);
								}
								if (!target.component) {
									throw new Error(`Targets at index ${target_index} missing component value (Component).`);
								}

								const contextPage = this.context.pageType && `${this.context.pageType}`.toLowerCase().trim();
								if (target.prefetch || ['search', 'category'].includes(contextPage)) {
									runSearch();
									target.component();
								}

								cntrlr.createTargeter({ controller: cntrlr, ...target }, async (target: ExtendedTarget, elem: Element, originalElem?: Element) => {
									if (target && target.skeleton && elem) {
										const Skeleton = await target.skeleton!();
										setTimeout(() => {
											render(<Skeleton />, elem);
										});
									}
									await targetFunction(target, elem, originalElem!);
								});
							});
						} catch (err) {
							this.logger.error(`Failed to instantiate ${type} controller at index ${index}.`, err);
						}
					});
					break;
				}

				case 'autocomplete': {
					this.config.controllers![type]!.forEach((controller, index) => {
						if (typeof this._controllerPromises[controller.config.id] != 'undefined') {
							this.logger.error(`Controller with id '${controller.config.id}' is already defined`);
							return;
						}

						this._controllerPromises[controller.config.id] = new Promise(async (resolve) => {
							try {
								let bound = false;
								const runBind = () => {
									if (!bound) {
										bound = true;
										setTimeout(() => {
											(this.controllers[controller.config.id] as AutocompleteController).bind();
										});
									}
								};

								const targetFunction = async (target: ExtendedTarget, elem: Element, originalElem: Element) => {
									const onTarget = target.onTarget as OnTarget;
									onTarget && (await onTarget(target, elem, originalElem));

									try {
										const importPromises = [];
										// dynamically import the component
										importPromises.push(target.component!());

										const importResolutions = await Promise.all(importPromises);
										const Component = importResolutions[0];

										setTimeout(() => {
											render(
												<Component
													controller={this.controllers[controller.config.id] as AutocompleteController}
													input={originalElem}
													snap={this}
													{...target.props}
												/>,
												elem
											);
										});
									} catch (err) {
										this.logger.error(err);
										this.logger.error(COMPONENT_ERROR, target);
									}
								};

								if (!controller?.targeters || controller?.targeters.length === 0) {
									await this._createController(
										ControllerTypes.autocomplete,
										controller.config,
										controller.services,
										controller.url,
										controller.context,
										(cntrlr) => {
											if (cntrlr) resolve(cntrlr);
										}
									);

									runBind();
								}

								controller?.targeters?.forEach((target, target_index) => {
									if (!target.selector) {
										throw new Error(`Targets at index ${target_index} missing selector value (string).`);
									}
									if (!target.component) {
										throw new Error(`Targets at index ${target_index} missing component value (Component).`);
									}

									const targeter = new DomTargeter(
										[
											{
												inject: {
													action: 'after', // before, after, append, prepend
													element: () => {
														const acContainer = document.createElement('div');
														acContainer.className = 'ss__autocomplete--target';
														acContainer.addEventListener('click', (e) => {
															e.stopPropagation();
														});
														return acContainer;
													},
												},
												...target,
											},
										],
										async (target: Target, elem: Element, originalElem?: Element) => {
											const cntrlr = await this._createController(
												ControllerTypes.autocomplete,
												controller.config,
												controller.services,
												controller.url,
												controller.context,
												(cntrlr) => {
													if (cntrlr) resolve(cntrlr);
												}
											);
											runBind();
											targetFunction({ controller: cntrlr, ...target }, elem, originalElem!);
											cntrlr.addTargeter(targeter);
										}
									);
								});
							} catch (err) {
								this.logger.error(`Failed to instantiate ${type} controller at index ${index}.`, err);
							}
						});
					});
					break;
				}

				case 'finder': {
					this.config.controllers![type]!.forEach((controller, index) => {
						if (typeof this._controllerPromises[controller.config.id] != 'undefined') {
							this.logger.error(`Controller with id '${controller.config.id}' is already defined`);
							return;
						}

						this._controllerPromises[controller.config.id] = new Promise((resolve) => {
							try {
								let searched = false;
								const runSearch = () => {
									if (!searched) {
										this.controllers[controller.config.id].search();
										searched = true;
									}
								};
								const targetFunction = async (target: ExtendedTarget, elem: Element, originalElem: Element) => {
									const onTarget = target.onTarget as OnTarget;
									onTarget && (await onTarget(target, elem, originalElem));

									try {
										const Component = await target.component!();

										setTimeout(() => {
											render(<Component controller={this.controllers[controller.config.id]} snap={this} {...target.props} />, elem);
										});
									} catch (err) {
										this.logger.error(err);
										this.logger.error(COMPONENT_ERROR, target);
									}
								};

								if (!controller?.targeters || controller?.targeters.length === 0) {
									this._createController(
										ControllerTypes.finder,
										controller.config,
										controller.services,
										controller.url,
										controller.context,
										(cntrlr) => {
											if (cntrlr) resolve(cntrlr);
										}
									);
								}

								controller?.targeters?.forEach((target, target_index) => {
									if (!target.selector) {
										throw new Error(`Targets at index ${target_index} missing selector value (string).`);
									}
									if (!target.component) {
										throw new Error(`Targets at index ${target_index} missing component value (Component).`);
									}
									const targeter = new DomTargeter([{ ...target }], async (target: Target, elem: Element, originalElem?: Element) => {
										const cntrlr = await this._createController(
											ControllerTypes.finder,
											controller.config,
											controller.services,
											controller.url,
											controller.context,
											(cntrlr) => {
												if (cntrlr) resolve(cntrlr);
											}
										);
										runSearch();
										targetFunction({ controller: cntrlr, ...target }, elem, originalElem!);
										cntrlr.addTargeter(targeter);
									});
								});
							} catch (err) {
								this.logger.error(`Failed to instantiate ${type} controller at index ${index}.`, err);
							}
						});
					});
					break;
				}

				case 'recommendation': {
					this.config.controllers![type]!.forEach((controller, index) => {
						if (typeof this._controllerPromises[controller.config.id] != 'undefined') {
							this.logger.error(`Controller with id '${controller.config.id}' is already defined`);
							return;
						}

						this._controllerPromises[controller.config.id] = new Promise((resolve) => {
							try {
								let searched = false;
								const runSearch = () => {
									if (!searched) {
										this.controllers[controller.config.id].search();
										searched = true;
									}
								};
								const targetFunction = async (target: ExtendedTarget, elem: Element, originalElem: Element) => {
									const onTarget = target.onTarget as OnTarget;
									onTarget && (await onTarget(target, elem, originalElem));

									try {
										const Component = await target.component!();

										setTimeout(() => {
											render(<Component controller={this.controllers[controller.config.id]} snap={this} {...target.props} />, elem);
										});
									} catch (err) {
										this.logger.error(err);
										this.logger.error(COMPONENT_ERROR, target);
									}
								};

								if (!controller?.targeters || controller?.targeters.length === 0) {
									this._createController(
										ControllerTypes.recommendation,
										controller.config,
										controller.services,
										controller.url,
										controller.context,
										(cntrlr) => {
											if (cntrlr) resolve(cntrlr);
										}
									);
								}

								controller?.targeters?.forEach((target, target_index) => {
									if (!target.selector) {
										throw new Error(`Targets at index ${target_index} missing selector value (string).`);
									}
									if (!target.component) {
										throw new Error(`Targets at index ${target_index} missing component value (Component).`);
									}
									const targeter = new DomTargeter([{ ...target }], async (target: Target, elem: Element, originalElem?: Element) => {
										const cntrlr = await this._createController(
											ControllerTypes.recommendation,
											controller.config,
											controller.services,
											controller.url,
											controller.context,
											(cntrlr) => {
												if (cntrlr) resolve(cntrlr);
											}
										);
										runSearch();
										targetFunction({ controller: cntrlr, ...target }, elem, originalElem!);
										cntrlr.addTargeter(targeter);
									});
								});
							} catch (err) {
								this.logger.error(`Failed to instantiate ${type} controller at index ${index}.`, err);
							}
						});
					});
					break;
				}
			}
		});

		// create instantiators
		if (this.config?.instantiators?.recommendation) {
			try {
				this._instantiatorPromises.recommendation = import('./Instantiators/RecommendationInstantiator').then(({ RecommendationInstantiator }) => {
					this.config.instantiators!.recommendation!.mode = this.config.instantiators!.recommendation!.mode || this.mode;
					return new RecommendationInstantiator(
						this.config.instantiators!.recommendation!,
						{
							client: this.client,
							tracker: this.tracker,
							logger: this.logger,
							snap: this,
						},
						this.context
					);
				});
			} catch (err) {
				this.logger.error(`Failed to create Recommendations Instantiator.`, err);
			}
		}
	}
}<|MERGE_RESOLUTION|>--- conflicted
+++ resolved
@@ -348,11 +348,7 @@
 		let globalContext: ContextVariables = {};
 		try {
 			// get global context
-<<<<<<< HEAD
-			globalContext = getContext(['shopper', 'config', 'merchandising', 'siteId', 'currency', 'pageType']);
-=======
-			globalContext = getContext(['shopper', 'config', 'custom', 'merchandising', 'siteId', 'currency']);
->>>>>>> 70135937
+			globalContext = getContext(['shopper', 'config', 'custom', 'merchandising', 'siteId', 'currency', 'pageType']);
 		} catch (err) {
 			console.error('Snap failed to find global context');
 		}
