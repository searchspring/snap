--- conflicted
+++ resolved
@@ -270,14 +270,6 @@
 				this.logger.setMode(LogMode.DEVELOPMENT);
 				this.logger.warn(`...loading build... '${branchParam}'`);
 
-<<<<<<< HEAD
-				// append branch override script
-				const script = document.createElement('script');
-				const src = `https://snapui.searchspring.io/${this.config.client.globals.siteId}/${branchParam}/bundle.js`;
-				script.src = src;
-				script.setAttribute(BRANCH_COOKIE, branchParam);
-				document.head.appendChild(script);
-=======
 				// get the path and siteId from the current bundle script in case its not the same as the client config
 				let path = `https://snapui.searchspring.io/${this.config.client.globals.siteId}/`;
 				const script = document.querySelector('script[src*="//snapui.searchspring.io"]');
@@ -293,9 +285,8 @@
 				const branchScript = document.createElement('script');
 				const src = `${path}${branchParam}/bundle.js`;
 				branchScript.src = src;
-				branchScript.setAttribute(BRANCH_COOKIE, '');
+				branchScript.setAttribute(BRANCH_COOKIE, branchParam);
 				document.head.appendChild(branchScript);
->>>>>>> b79d7dc3
 
 				new DomTargeter(
 					[
