{
	"name": "@searchspring/snap-preact",
	"version": "0.56.1",
	"description": "Snap Preact",
	"main": "dist/cjs/src/index.js",
	"module": "dist/esm/src/index.js",
	"author": "Searchspring",
	"license": "MIT",
	"repository": "https://github.com/searchspring/snap",
	"publishConfig": {
		"access": "public"
	},
	"scripts": {
		"build": "rm -rf ./dist && rm -fr ./components/dist && tsc && tsc -p tsconfig.cjs.json",
		"build:docs": "typedoc --out docs src/index.ts && storybook build -c ./components/.storybook -o ./components/docs",
		"dev": "tsc --watch",
		"format": "prettier --write 'src/**/*.{js,jsx,ts,tsx}'",
		"lint": "eslint '{src,components}/**/*.{js,jsx,ts,tsx}'",
		"test": "jest",
		"test:watch": "jest --watch",
		"storybook": "storybook dev -c ./components/.storybook -p 6006"
	},
	"peerDependencies": {
		"preact": "10.9.0"
	},
	"dependencies": {
<<<<<<< HEAD
		"@searchspring/snap-client": "^0.53.2",
		"@searchspring/snap-controller": "^0.53.2",
		"@searchspring/snap-event-manager": "^0.53.2",
		"@searchspring/snap-logger": "^0.53.2",
		"@searchspring/snap-profiler": "^0.53.2",
		"@searchspring/snap-store-mobx": "^0.53.2",
		"@searchspring/snap-toolbox": "^0.53.2",
		"@searchspring/snap-tracker": "^0.53.2",
		"@searchspring/snap-url-manager": "^0.53.2",
=======
		"@searchspring/snap-client": "^0.56.1",
		"@searchspring/snap-controller": "^0.56.1",
		"@searchspring/snap-event-manager": "^0.56.1",
		"@searchspring/snap-logger": "^0.56.1",
		"@searchspring/snap-preact-components": "^0.56.1",
		"@searchspring/snap-profiler": "^0.56.1",
		"@searchspring/snap-store-mobx": "^0.56.1",
		"@searchspring/snap-toolbox": "^0.56.1",
		"@searchspring/snap-tracker": "^0.56.1",
		"@searchspring/snap-url-manager": "^0.56.1",
>>>>>>> 9b50b9e5
		"deepmerge": "4.3.1",
		"intersection-observer": "0.12.2",
		"is-plain-object": "5.0.0",
		"@emotion/react": "11.11.3",
		"classnames": "^2.3.2",
		"dequal": "2.0.3",
		"mobx-react-lite": "3.4.0",
		"react-color": "2.19.3",
		"react-ranger": "2.1.0",
		"swiper": "11.0.7"
	},
	"devDependencies": {
<<<<<<< HEAD
		"@storybook/addon-actions": "7.6.7",
		"@storybook/addon-controls": "7.6.7",
		"@storybook/addon-docs": "7.6.7",
		"@storybook/addon-essentials": "7.6.7",
		"@storybook/addon-links": "7.6.7",
		"@storybook/addon-themes": "7.6.7",
		"@storybook/preact": "7.6.7",
		"@storybook/preact-webpack5": "7.6.7",
		"@storybook/theming": "7.6.7",
		"@testing-library/preact": "3.2.3",
		"@testing-library/user-event": "13.5.0",
		"@types/react": "16.14.28",
		"@types/react-color": "3.0.11",
		"@types/react-ranger": "2.0.4",
		"css-loader": "^6.9.0",
		"mobx-react": "7.6.0",
		"preact": "10.9.0",
		"react": "16.14.0",
		"react-dom": "16.14.0",
		"sass-loader": "^13.3.3",
		"storybook": "7.6.7",
		"style-loader": "^3.3.4",
		"ts-loader": "9.5.1"
=======
		"@types/react": "16.14.28",
		"@types/scheduler": "0.16.8"
>>>>>>> 9b50b9e5
	},
	"sideEffects": false,
	"files": [
		"dist/**/*"
	],
	"exports": {
		".": {
			"types": "./dist/esm/src/index.d.ts",
			"import": "./dist/esm/src/index.js",
			"require": "./dist/cjs/src/index.js"
		},
		"./components": {
			"types": "./dist/esm/components/src/index.d.ts",
			"import": "./dist/esm/components/src/index.js",
			"require": "./dist/cjs/components/src/index.js"
		},
		"./toolbox": {
			"types": "./dist/esm/toolbox/src/index.d.ts",
			"import": "./dist/esm/toolbox/src/index.js",
			"require": "./dist/cjs/toolbox/src/index.js"
		}
	}
}<|MERGE_RESOLUTION|>--- conflicted
+++ resolved
@@ -24,17 +24,6 @@
 		"preact": "10.9.0"
 	},
 	"dependencies": {
-<<<<<<< HEAD
-		"@searchspring/snap-client": "^0.53.2",
-		"@searchspring/snap-controller": "^0.53.2",
-		"@searchspring/snap-event-manager": "^0.53.2",
-		"@searchspring/snap-logger": "^0.53.2",
-		"@searchspring/snap-profiler": "^0.53.2",
-		"@searchspring/snap-store-mobx": "^0.53.2",
-		"@searchspring/snap-toolbox": "^0.53.2",
-		"@searchspring/snap-tracker": "^0.53.2",
-		"@searchspring/snap-url-manager": "^0.53.2",
-=======
 		"@searchspring/snap-client": "^0.56.1",
 		"@searchspring/snap-controller": "^0.56.1",
 		"@searchspring/snap-event-manager": "^0.56.1",
@@ -45,7 +34,6 @@
 		"@searchspring/snap-toolbox": "^0.56.1",
 		"@searchspring/snap-tracker": "^0.56.1",
 		"@searchspring/snap-url-manager": "^0.56.1",
->>>>>>> 9b50b9e5
 		"deepmerge": "4.3.1",
 		"intersection-observer": "0.12.2",
 		"is-plain-object": "5.0.0",
@@ -58,34 +46,10 @@
 		"swiper": "11.0.7"
 	},
 	"devDependencies": {
-<<<<<<< HEAD
-		"@storybook/addon-actions": "7.6.7",
-		"@storybook/addon-controls": "7.6.7",
-		"@storybook/addon-docs": "7.6.7",
-		"@storybook/addon-essentials": "7.6.7",
-		"@storybook/addon-links": "7.6.7",
-		"@storybook/addon-themes": "7.6.7",
-		"@storybook/preact": "7.6.7",
-		"@storybook/preact-webpack5": "7.6.7",
-		"@storybook/theming": "7.6.7",
-		"@testing-library/preact": "3.2.3",
-		"@testing-library/user-event": "13.5.0",
 		"@types/react": "16.14.28",
-		"@types/react-color": "3.0.11",
+		"@types/scheduler": "0.16.8",
 		"@types/react-ranger": "2.0.4",
-		"css-loader": "^6.9.0",
-		"mobx-react": "7.6.0",
-		"preact": "10.9.0",
-		"react": "16.14.0",
-		"react-dom": "16.14.0",
-		"sass-loader": "^13.3.3",
-		"storybook": "7.6.7",
-		"style-loader": "^3.3.4",
-		"ts-loader": "9.5.1"
-=======
-		"@types/react": "16.14.28",
-		"@types/scheduler": "0.16.8"
->>>>>>> 9b50b9e5
+		"@types/react-color": "3.0.12"
 	},
 	"sideEffects": false,
 	"files": [
