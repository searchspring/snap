{
	"name": "@searchspring/snap-preact",
	"version": "0.5.6",
	"description": "Snap Preact",
	"main": "dist/cjs/index.js",
	"module": "dist/esm/index.js",
	"author": "Searchspring",
	"license": "MIT",
	"repository": "https://github.com/searchspring/snap",
	"publishConfig": {
		"registry": "https://npm.pkg.github.com/searchspring"
	},
	"scripts": {
		"build": "rm -rf ./dist && tsc && tsc -p tsconfig.cjs.json",
		"build:docs": "typedoc --out docs src/index.ts",
		"dev": "tsc --watch",
		"format": "prettier --write 'src/**/*.{js,jsx,ts,tsx}'",
		"lint": "eslint 'src/**/*.{js,jsx,ts,tsx}'",
		"test": "jest --passWithNoTests",
		"test:watch": "jest --watch"
	},
	"dependencies": {
<<<<<<< HEAD
		"@searchspring/snap-client": "^0.5.5",
		"@searchspring/snap-controller": "^0.5.5",
		"@searchspring/snap-event-manager": "^0.5.5",
		"@searchspring/snap-logger": "^0.5.5",
		"@searchspring/snap-profiler": "^0.5.5",
		"@searchspring/snap-store-mobx": "^0.5.5",
		"@searchspring/snap-toolbox": "^0.5.5",
		"@searchspring/snap-tracker": "^0.5.5",
		"@searchspring/snap-url-manager": "^0.5.5",
		"deepmerge": "^4.2.2"
=======
		"@searchspring/snap-client": "^0.5.6",
		"@searchspring/snap-controller": "^0.5.6",
		"@searchspring/snap-event-manager": "^0.5.6",
		"@searchspring/snap-logger": "^0.5.6",
		"@searchspring/snap-profiler": "^0.5.6",
		"@searchspring/snap-store-mobx": "^0.5.6",
		"@searchspring/snap-toolbox": "^0.5.6",
		"@searchspring/snap-tracker": "^0.5.6",
		"@searchspring/snap-url-manager": "^0.5.6"
>>>>>>> 0d5bd129
	},
	"devDependencies": {
		"@types/react": "^17.0.14"
	},
	"sideEffects": false,
	"files": [
		"dist/**/*"
	]
}<|MERGE_RESOLUTION|>--- conflicted
+++ resolved
@@ -20,18 +20,6 @@
 		"test:watch": "jest --watch"
 	},
 	"dependencies": {
-<<<<<<< HEAD
-		"@searchspring/snap-client": "^0.5.5",
-		"@searchspring/snap-controller": "^0.5.5",
-		"@searchspring/snap-event-manager": "^0.5.5",
-		"@searchspring/snap-logger": "^0.5.5",
-		"@searchspring/snap-profiler": "^0.5.5",
-		"@searchspring/snap-store-mobx": "^0.5.5",
-		"@searchspring/snap-toolbox": "^0.5.5",
-		"@searchspring/snap-tracker": "^0.5.5",
-		"@searchspring/snap-url-manager": "^0.5.5",
-		"deepmerge": "^4.2.2"
-=======
 		"@searchspring/snap-client": "^0.5.6",
 		"@searchspring/snap-controller": "^0.5.6",
 		"@searchspring/snap-event-manager": "^0.5.6",
@@ -40,8 +28,8 @@
 		"@searchspring/snap-store-mobx": "^0.5.6",
 		"@searchspring/snap-toolbox": "^0.5.6",
 		"@searchspring/snap-tracker": "^0.5.6",
-		"@searchspring/snap-url-manager": "^0.5.6"
->>>>>>> 0d5bd129
+		"@searchspring/snap-url-manager": "^0.5.6",
+    "deepmerge": "^4.2.2"
 	},
 	"devDependencies": {
 		"@types/react": "^17.0.14"
