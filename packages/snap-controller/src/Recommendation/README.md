--- conflicted
+++ resolved
@@ -90,15 +90,7 @@
 - Called with `eventData` = { controller, request, response }
 - Always invoked after data has been stored in mobx store
 
-<<<<<<< HEAD
-### addToCart
-- Called with `eventData` = { controller, products }
-- Invoked when addToCart method is called
-
-### track.product.click
-=======
 ### track.product.clickThrough
->>>>>>> d633f577
 - Called with `eventData` = { controller, event, result, trackEvent } 
 - Always invoked after `track.product.clickThrough()` or `track.product.click()` method has been invoked
 - Allows for adding custom product click events (ie. Google Analytics)
@@ -115,12 +107,9 @@
 - Called with `eventData` = { controller, product, trackEvent } 
 - Always invoked after `track.product.addToCart()` method has been invoked
 
-<<<<<<< HEAD
-=======
 ### addToCart
 - Called with `eventData` = { controller, products } 
 - Always invoked after `controller.addToCart()` method has been invoked
 
->>>>>>> d633f577
 ## Variants
 For variant integration details, see [Variant Integration Docs](https://github.com/searchspring/snap/blob/main/docs/INTEGRATION_VARIANTS.md)