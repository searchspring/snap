# RecommendationController

The `RecommendationController` is used when making queries to the API `recommend` endpoint. It can also bind events to DOM elements to handle user input of queries.

## RecommendationControllerConfig

| option | description | default value | required | 
|---|---|:---:|:---:|
| id | unique identifier for this controller | ➖ | ✔️ |
| tag | unique name of the recommendations profile | ➖ | ✔️ |
<<<<<<< HEAD
| realtime | update recommendations if cart contents change (requires attribute tracking) | ➖ |   |
=======
| batched | batch multiple recommendations into a single network request | true |   |
>>>>>>> f91617b2
| globals | keys defined here will be passed to the [API request](https://snapi.kube.searchspring.io/api/v1/) (can overwrite global config)| ➖ |   |

<br>

```typescript
const recommendationConfig = {
	id: 'recommend',
	tag: 'trending',
};
```

## Instantiate
`RecommendationController` requires an `RecommendationControllerConfig` and `ControllerServices` object and is paired with an `RecommendationStore`. The `RecommendationStore` takes the same config, and shares the `UrlManager` service with the controller.

```typescript
import { RecommendationController } from '@searchspring/snap-controller';
import { Client } from '@searchspring/snap-client';
import { RecommendationStore } from '@searchspring/snap-store-mobx';
import { UrlManager, UrlTranslator, reactLinker } from '@searchspring/snap-url-manager';
import { EventManager } from '@searchspring/snap-event-manager';
import { Profiler } from '@searchspring/snap-profiler';
import { Logger } from '@searchspring/snap-logger';
import { Tracker } from '@searchspring/snap-tracker';

const recommendationUrlManager = new UrlManager(new UrlTranslator(), reactLinker).detach(0);
const recommendationController = new RecommendationController(recommendationConfig, {
		client: new Client(globals, clientConfig),
		store: new RecommendationsStore(recommendationConfig, { urlManager: recommendationUrlManager }),
		urlManager: recommendationUrlManager,
		eventManager: new EventManager(),
		profiler: new Profiler(),
		logger: new Logger(),
		tracker: new Tracker(),
	}
));
```

## Initialize
Invoking the `init` method is required to subscribe to changes that occur in the UrlManager. This is typically done automatically prior to calling the first `search`.

```typescript
recommendationController.init();
```

## Events
### init
- Called with `eventData` = { controller }
- Done once automatically before the first search - or manually invoked by calling `init`

### beforeSearch
- Called with `eventData` = { controller, request }
- Always invoked before an API request is made 
- Sets `controller.store.loading = true`

### afterSearch
- Called with `eventData` = { controller, request, response }
- Always invoked after an API request is made 
- Sets `controller.store.loading = false`
- Cancels search if input doesn't match current urlManager input state

### afterStore
- Called with `eventData` = { controller, request, response }
- Always invoked after data has been stored in mobx store

### track.product.click
- Called with `eventData` = { controller, event, result, trackEvent } 
- Always invoked after `track.product.click()` method has been invoked
- Allows for adding custom product click events (ie. Google Analytics)

### track.product.impression
- Called with `eventData` = { controller, result, trackEvent } 
- Always invoked after `track.product.impression()` method has been invoked

### track.product.render
- Called with `eventData` = { controller, result, trackEvent } 
- Always invoked after `track.product.render()` method has been invoked

### track.click
- Called with `eventData` = { controller, event, trackEvent } 
- Always invoked after `track.click()` method has been invoked

### track.impression
- Called with `eventData` = { controller, trackEvent } 
- Always invoked after `track.impression()` method has been invoked

### track.render
- Called with `eventData` = { controller, trackEvent } 
- Always invoked after `track.render()` method has been invoked<|MERGE_RESOLUTION|>--- conflicted
+++ resolved
@@ -8,11 +8,8 @@
 |---|---|:---:|:---:|
 | id | unique identifier for this controller | ➖ | ✔️ |
 | tag | unique name of the recommendations profile | ➖ | ✔️ |
-<<<<<<< HEAD
 | realtime | update recommendations if cart contents change (requires attribute tracking) | ➖ |   |
-=======
 | batched | batch multiple recommendations into a single network request | true |   |
->>>>>>> f91617b2
 | globals | keys defined here will be passed to the [API request](https://snapi.kube.searchspring.io/api/v1/) (can overwrite global config)| ➖ |   |
 
 <br>
