--- conflicted
+++ resolved
@@ -370,6 +370,28 @@
 		clickfn.mockClear();
 	});
 
+	it('can use addToCart', async () => {
+		const controller = new RecommendationController(recommendConfig, {
+			client: new MockClient(globals, {}),
+			store: new RecommendationStore(recommendConfig, services),
+			urlManager,
+			eventManager: new EventManager(),
+			profiler: new Profiler(),
+			logger: new Logger(),
+			tracker: new Tracker(globals),
+		});
+
+		await controller.search();
+
+		const eventfn = jest.spyOn(controller.eventManager, 'fire');
+
+		controller.addToCart([controller.store.results[0], controller.store.results[1]]);
+
+		expect(eventfn).toHaveBeenCalledWith('addToCart', { controller, products: [controller.store.results[0], controller.store.results[1]] });
+
+		controller.tracker.cookies.cart.clear();
+	});
+
 	it('can set cart param', async () => {
 		const controller = new RecommendationController(recommendConfig, {
 			client: new MockClient(globals, {}),
@@ -384,6 +406,8 @@
 		const items = ['product123', 'product456'];
 		controller.tracker.cookies.cart.add(items);
 		expect(controller.params.cart).toEqual(items);
+
+		controller.tracker.cookies.cart.clear();
 	});
 
 	it('can invoke controller track.product.addToCart', async () => {
@@ -402,77 +426,7 @@
 
 		const result = controller.store.results[0];
 
-<<<<<<< HEAD
-		//this tests we send the core data and not the display data
-		result.mask.set({ id: 'custom', mappings: { core: { name: 'custom name' } } });
-
-		const productEventReturn = controller.track.product.impression(result);
-
-		expect(trackfn).toHaveBeenCalledWith({
-			type: BeaconType.PROFILE_PRODUCT_IMPRESSION,
-			category: BeaconCategory.RECOMMENDATIONS,
-			context: controller.config.globals?.siteId ? { website: { trackingCode: controller.config.globals?.siteId } } : undefined,
-			event: {
-				context: {
-					placement: controller.store.profile.placement,
-					tag: controller.store.profile.tag,
-					type: 'product-recommendation',
-				},
-				product: {
-					id: result.id,
-					mappings: {
-						core: result.mappings.core,
-					},
-					seed: [{ sku: recommendConfig.globals?.product }],
-				},
-			},
-			pid: controller.events.impression!.id,
-		});
-
-		expect(controller.events.product![result.id]).toBeDefined();
-		expect(controller.events.product![result.id].impression).toBeDefined();
-		expect(controller.events.product![result.id].impression).toBe(productEventReturn);
-
-		expect(eventfn).toHaveBeenCalledTimes(1);
-		expect(trackfn).toHaveBeenCalledTimes(1);
-
-		trackfn.mockClear();
-		eventfn.mockClear();
-	});
-
-	it('can use addToCart', async () => {
-		const controller = new RecommendationController(recommendConfig, {
-			client: new MockClient(globals, {}),
-			store: new RecommendationStore(recommendConfig, services),
-			urlManager,
-			eventManager: new EventManager(),
-			profiler: new Profiler(),
-			logger: new Logger(),
-			tracker: new Tracker(globals),
-		});
-
-		await controller.search();
-
-		const eventfn = jest.spyOn(controller.eventManager, 'fire');
-
-		controller.addToCart([controller.store.results[0], controller.store.results[1]]);
-
-		expect(eventfn).toHaveBeenCalledWith('addToCart', { controller, products: [controller.store.results[0], controller.store.results[1]] });
-	});
-
-	it('can set cart param', async () => {
-		const controller = new RecommendationController(recommendConfig, {
-			client: new MockClient(globals, {}),
-			store: new RecommendationStore(recommendConfig, services),
-			urlManager,
-			eventManager: new EventManager(),
-			profiler: new Profiler(),
-			logger: new Logger(),
-			tracker: new Tracker(globals),
-		});
-=======
 		controller.track.product.addToCart(result);
->>>>>>> d633f577
 
 		expect(clickfn).toHaveBeenCalledTimes(1);
 		clickfn.mockClear();
