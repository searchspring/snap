# AutocompleteController

The `AutocompleteController` is used when making queries to the API `autocomplete` endpoint. It can also bind events to DOM elements to handle user input of queries.

## AutocompleteControllerConfig

| option | description | default value | required | 
|---|---|:---:|:---:|
| id | unique identifier for this controller | ➖ | ✔️ |
| selector | css selector for input elements that DOM events should be bound to | ➖ | ✔️ |
| action | optional way to override the form action or provide one when it does not exist | ➖ |   |
| globals | keys defined here will be passed to the API request (can overwrite global config)| ➖ |   |
| settings.integratedSpellCorrection | integrated spell correction feature flag | false |   |
| settings.initializeFromUrl | initialize the controller with query parameter from URL (pre-fill input with current search) | true |   |
| settings.disableClickOutside | prevent the autocomplete from closing on clicks to the document | false |   |
| settings.syncInputs | if the selector targets multiple inputs, the value of those inputs will be synced | true |   |
| settings.serializeForm | if no action is specified in the config and a form element is found for the input, additional elements that are found will be added to the generated URLs (eg. hidden form input) | false |   |
| settings.facets.trim | facets that do not change results will be removed | true |   |
| settings.trending.limit | when set, trending (popular) queries will be fetched and made available in the trending store | ➖ |   | 
| settings.trending.showResults | if trending limit is set and there is no input, the first term results will be displayed | false |   | 
| settings.history.limit | when set, historical (previously searched) queries will be fetched and made available in the history store | ➖ |   | 
| settings.history.showResults | if history limit is set and there is no input, the first term results will be displayed | false |   | 
| settings.redirects.merchandising | boolean to disable merchandising redirects when ac form is submitted | true |   | 
| settings.redirects.singleResult | enable redirect to product detail page if search yields 1 result count | false |   |
| settings.bind.input | boolean to disable binding of the input element (selector) | true |   | 
| settings.bind.submit | boolean to disable binding of the submit event (form submission of enter key press) | true |   |
| settings.variants.field | used to set the field in which to grab the variant data from | ➖ |   | 
| settings.variants.realtime.enabled | enable real time variant updates | ➖ |   | 
| settings.variants.realtime.filters | specify which filters to use to determine which results are updated | ➖ |   | 
| settings.variants.options | object keyed by individual option field values for configuration of any option settings  | ➖ |   | 

<br>

```typescript
const autocompleteConfig = {
	id: 'autocomplete',
	selector: '#searchInput',
	settings: {
		syncInputs: true
	},
};
```

## Instantiate
`AutocompleteController` requires an `AutocompleteControllerConfig` and `ControllerServices` object and is paired with an `AutocompleteStore`. The `AutocompleteStore` takes the same config, and shares the `UrlManager` service with the controller.

```typescript
import { AutocompleteController } from '@searchspring/snap-controller';
import { Client } from '@searchspring/snap-client';
import { AutocompleteStore } from '@searchspring/snap-store-mobx';
import { UrlManager, UrlTranslator, reactLinker } from '@searchspring/snap-url-manager';
import { EventManager } from '@searchspring/snap-event-manager';
import { Profiler } from '@searchspring/snap-profiler';
import { Logger } from '@searchspring/snap-logger';
import { Tracker } from '@searchspring/snap-tracker';

const autocompleteUrlManager = new UrlManager(new UrlTranslator(), reactLinker).detach();
const autocompleteController = new AutocompleteController(autocompleteConfig, {
		client: new Client(globals, clientConfig),
		store: new AutocompleteStore(autocompleteConfig, { urlManager: autocompleteUrlManager }),
		urlManager: autocompleteUrlManager,
		eventManager: new EventManager(),
		profiler: new Profiler(),
		logger: new Logger(),
		tracker: new Tracker(),
	}
));
```

## Initialize
Invoking the `init` method is required to subscribe to changes that occur in the UrlManager. This is typically done automatically prior to calling the first `search`.

```typescript
autocompleteController.init();
```

## Bind
<!-- TODO: set/test link to DomTargeter -->
Invoking the `bind` method is required to attach event listeners to each input specified as `selector` in the `AutocompleteControllerConfig`.

```typescript
autocompleteController.bind();
```

## Unbind
<!-- TODO: set/test link to DomTargeter -->
Invoking the `unbind` method will remove attached event listeners previously attached by the `bind` method.

```typescript
autocompleteController.unbind();
```

## Search
This will invoke a search request to Searchspring's search API and populate the store with the response. This should be automatically called by the DOM event binding that occurs when the `bind` method (see above) is invoked.

```typescript
autocompleteController.search();
```

## AddToCart
This will invoke an addToCart event (see below). Takes an array of Products as a parameter. 

```typescript
autocompleteController.addToCart(products);
```

## Events
### init
- Called with `eventData` = { controller }
- Done once automatically before the first search - or manually invoked by calling `init`

### error
- Called with `eventData` = { controller, error }
- Invoked when an error has been caught within the controller

### beforeSearch
- Called with `eventData` = { controller, request }
- Always invoked before an API request is made 
- Sets `controller.store.loading = true`

### afterSearch
- Called with `eventData` = { controller, request, response }
- Always invoked after an API request is made 
- Sets `controller.store.loading = false`
- Cancels search if input doesn't match current urlManager input state

### afterStore
- Called with `eventData` = { controller, request, response }
- Always invoked after data has been stored in mobx store

### focusChange
- Called with `eventData` = { controller }
- Invoked when an input has been focused

### beforeSubmit
- Called with `eventData` = { controller, input }
- Invoked prior to submission of autocomplete search

<<<<<<< HEAD
### addToCart
- Called with `eventData` = { controller, products }
- Invoked when addToCart method is called
=======
### track.product.render
- Called with `eventData` = { controller, product, trackEvent } 
- Always invoked after `track.product.render()` method has been invoked

### track.product.impression
- Called with `eventData` = { controller, product, trackEvent } 
- Always invoked after `track.product.impression()` method has been invoked

### track.product.clickThrough
- Called with `eventData` = { controller, event, product, trackEvent } 
- Always invoked after `track.product.clickThrough()` or `track.product.click()` method has been invoked

### track.product.addToCart
- Called with `eventData` = { controller, product, trackEvent } 
- Always invoked after `track.product.addToCart()` method has been invoked

### track.redirect
- Called with `eventData` = { controller, redirectURL, trackEvent } 
- Always invoked after `track.redirect()` method has been invoked

### addToCart
- Called with `eventData` = { controller, products } 
- Always invoked after `addToCart()` method has been invoked

## Variants

### Variant Options Configuration
The `settings.variants.options` is an object keyed by individual option field name for configuration of any option settings.

| option | description | default value | required | 
|---|---|:---:|:---:|
| label | allows for changing the label of the option - (color -> colour) | ➖ |   | 
| preSelected | array of option values to preselect - ['red','blue'] | ➖ |   | 
| thumbnailBackgroundImages | boolean used for setting the option background image as the variant thumbnail image  | ➖ |   | 
| mappings | object keyed by individual optionValues for mapping value attribute overrides  | ➖ |   | 
| mappings[optionValue].label | setting to override the value label  | ➖ |   | 
| mappings[optionValue].background | setting to override the value background  | ➖ |   | 
| mappings[optionValue].backgroundImageUrl | setting to override the value backgroundImageUrl  | ➖ |   | 

```jsx
const config = {
	settings:  {
		variants: {
			field: "ss__variants",
			options: {
				color: {
					label: "Colour",
					preSelected: ['transparent'],
					mappings: {
						red: {
							label: 'Cherry',
							backroundImageUrl: '/images/cherry.png'
						},
						blue: {
							label: "Sky",
							background: "teal",
						}
					}
				}
			}
		}
	}	
}
```
### Realtime Variants

#### Variant Option Attributes:
When `realtime` is enabled the attributes `ss-variant-option` and `ss-variant-option-selected` are queried for and used to determine current variant selection and to also attach click events to know when to adjust variant selections in the selection stores. These attributes are needed in order for realtime variants to work properly. 

The attributes are to be added on each variant option in the platform product page main option buttons. The `ss-variant-option` attribute also expects a value of the option feild and option value seperated by a `:`. 
>>>>>>> d633f577

## Variants
For variant integration details, see [Variant Integration Docs](https://github.com/searchspring/snap/blob/main/docs/INTEGRATION_VARIANTS.md)<|MERGE_RESOLUTION|>--- conflicted
+++ resolved
@@ -136,11 +136,6 @@
 - Called with `eventData` = { controller, input }
 - Invoked prior to submission of autocomplete search
 
-<<<<<<< HEAD
-### addToCart
-- Called with `eventData` = { controller, products }
-- Invoked when addToCart method is called
-=======
 ### track.product.render
 - Called with `eventData` = { controller, product, trackEvent } 
 - Always invoked after `track.product.render()` method has been invoked
@@ -166,52 +161,4 @@
 - Always invoked after `addToCart()` method has been invoked
 
 ## Variants
-
-### Variant Options Configuration
-The `settings.variants.options` is an object keyed by individual option field name for configuration of any option settings.
-
-| option | description | default value | required | 
-|---|---|:---:|:---:|
-| label | allows for changing the label of the option - (color -> colour) | ➖ |   | 
-| preSelected | array of option values to preselect - ['red','blue'] | ➖ |   | 
-| thumbnailBackgroundImages | boolean used for setting the option background image as the variant thumbnail image  | ➖ |   | 
-| mappings | object keyed by individual optionValues for mapping value attribute overrides  | ➖ |   | 
-| mappings[optionValue].label | setting to override the value label  | ➖ |   | 
-| mappings[optionValue].background | setting to override the value background  | ➖ |   | 
-| mappings[optionValue].backgroundImageUrl | setting to override the value backgroundImageUrl  | ➖ |   | 
-
-```jsx
-const config = {
-	settings:  {
-		variants: {
-			field: "ss__variants",
-			options: {
-				color: {
-					label: "Colour",
-					preSelected: ['transparent'],
-					mappings: {
-						red: {
-							label: 'Cherry',
-							backroundImageUrl: '/images/cherry.png'
-						},
-						blue: {
-							label: "Sky",
-							background: "teal",
-						}
-					}
-				}
-			}
-		}
-	}	
-}
-```
-### Realtime Variants
-
-#### Variant Option Attributes:
-When `realtime` is enabled the attributes `ss-variant-option` and `ss-variant-option-selected` are queried for and used to determine current variant selection and to also attach click events to know when to adjust variant selections in the selection stores. These attributes are needed in order for realtime variants to work properly. 
-
-The attributes are to be added on each variant option in the platform product page main option buttons. The `ss-variant-option` attribute also expects a value of the option feild and option value seperated by a `:`. 
->>>>>>> d633f577
-
-## Variants
 For variant integration details, see [Variant Integration Docs](https://github.com/searchspring/snap/blob/main/docs/INTEGRATION_VARIANTS.md)