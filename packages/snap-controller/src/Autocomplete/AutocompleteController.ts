import deepmerge from 'deepmerge';

import { StorageStore, ErrorType } from '@searchspring/snap-store-mobx';
import { AbstractController } from '../Abstract/AbstractController';
import { getSearchParams } from '../utils/getParams';
import { ControllerTypes } from '../types';

import { AutocompleteStore } from '@searchspring/snap-store-mobx';
import type { AutocompleteControllerConfig, AfterSearchObj, AfterStoreObj, ControllerServices, ContextVariables } from '../types';
import type { Next } from '@searchspring/snap-event-manager';
import type { AutocompleteRequestModel } from '@searchspring/snapi-types';

const INPUT_ATTRIBUTE = 'ss-autocomplete-input';
export const INPUT_DELAY = 200;
const KEY_ENTER = 13;
const KEY_ESCAPE = 27;
const PARAM_ORIGINAL_QUERY = 'oq';
const PARAM_FALLBACK_QUERY = 'fallbackQuery';

const defaultConfig: AutocompleteControllerConfig = {
	id: 'autocomplete',
	selector: '',
	action: '',
	globals: {},
	settings: {
		integratedSpellCorrection: false,
		initializeFromUrl: true,
		syncInputs: true,
		serializeForm: false,
		facets: {
			trim: true,
			pinFiltered: true,
		},
		redirects: {
			merchandising: true,
			singleResult: false,
		},
		bind: {
			input: true,
			submit: true,
		},
	},
};

type AutocompleteTrackMethods = {
	product: {
		click: (e: MouseEvent, result: any) => void;
	};
};

export class AutocompleteController extends AbstractController {
	public type = ControllerTypes.autocomplete;
	declare store: AutocompleteStore;
	declare config: AutocompleteControllerConfig;
	public storage: StorageStore;

	constructor(
		config: AutocompleteControllerConfig,
		{ client, store, urlManager, eventManager, profiler, logger, tracker }: ControllerServices,
		context?: ContextVariables
	) {
		super(config, { client, store, urlManager, eventManager, profiler, logger, tracker }, context);

		// deep merge config with defaults
		this.config = deepmerge(defaultConfig, this.config);
		this.store.setConfig(this.config);

		// get current search from url before detaching
		if (this.config.settings!.initializeFromUrl) {
			this.store.state.input = this.urlManager.state.query;

			// reset to force search on focus
			// TODO: make a config setting for this
			this.urlManager.reset().go();
		}

		// persist trending terms in local storage
		this.storage = new StorageStore({
			type: 'session',
			key: `ss-controller-${this.config.id}`,
		});

		// add 'afterSearch' middleware
		this.eventManager.on('afterSearch', async (ac: AfterSearchObj, next: Next): Promise<void | boolean> => {
			await next();

			// cancel search if no input or query doesn't match current urlState
<<<<<<< HEAD
			if (ac.response.search.autocomplete.query != ac.controller.urlManager.state.query) {
				ac.controller.store.loading = false;
=======
			if (ac.response.autocomplete.query != ac.controller.urlManager.state.query) {
>>>>>>> 2c9561e8
				return false;
			}
		});

		this.eventManager.on('beforeSubmit', async (ac: AfterStoreObj, next: Next): Promise<void | boolean> => {
			await next();

			const redirectURL = (ac.controller as AutocompleteController).store.merchandising?.redirect;
			if (redirectURL && this.config?.settings?.redirects?.merchandising) {
				window.location.href = redirectURL;
				return false;
			}

			if (this.config?.settings?.redirects?.singleResult) {
				const { results } = (ac.controller as AutocompleteController).store;
				const singleResultUrl = results.length === 1 && results[0].type === 'product' && results[0].mappings.core?.url;
				if (singleResultUrl) {
					window.location.href = singleResultUrl;
					return false;
				}
			}
		});

		// attach config plugins and event middleware
		this.use(this.config);
	}

	track: AutocompleteTrackMethods = {
		// TODO: add in future when autocomplete supports result click tracking
		product: {
			click: (): void => {
				this.log.warn('product.click tracking is not currently supported in this controller type');
			},
		},
	};

	get params(): AutocompleteRequestModel {
		const urlState = this.urlManager.state;
		const params: AutocompleteRequestModel = deepmerge({ ...getSearchParams(urlState) }, this.config.globals!);

		const userId = this.tracker.getUserId();
		const sessionId = this.tracker.getContext().sessionId;
		const pageLoadId = this.tracker.getContext().pageLoadId;
		params.tracking = params.tracking || {};

		params.tracking.domain = window.location.href;

		if (userId) {
			params.tracking.userId = userId;
		}
		if (sessionId) {
			params.tracking.sessionId = sessionId;
		}
		if (pageLoadId) {
			params.tracking!.pageLoadId = pageLoadId;
		}

		if (!this.config.globals?.personalization?.disabled) {
			const cartItems = this.tracker.cookies.cart.get();
			if (cartItems.length) {
				params.personalization = params.personalization || {};
				params.personalization.cart = cartItems.join(',');
			}

			const lastViewedItems = this.tracker.cookies.viewed.get();
			if (lastViewedItems.length) {
				params.personalization = params.personalization || {};
				params.personalization.lastViewed = lastViewedItems.join(',');
			}

			const shopperId = this.tracker.getShopperId();
			if (shopperId) {
				params.personalization = params.personalization || {};
				params.personalization.shopper = shopperId;
			}
		}

		return params;
	}

	async setFocused(inputElement?: HTMLInputElement): Promise<void> {
		if (this.store.state.focusedInput !== inputElement) {
			this.store.state.focusedInput = inputElement as HTMLInputElement;
			// fire focusChange event
			try {
				try {
					await this.eventManager.fire('focusChange', {
						controller: this,
					});
				} catch (err: any) {
					if (err?.message == 'cancelled') {
						this.log.warn(`'focusChange' middleware cancelled`);
					} else {
						this.log.error(`error in 'focusChange' middleware`);
						throw err;
					}
				}
			} catch (err) {
				if (err) {
					console.error(err);
				}
			}
		}

		inputElement?.dispatchEvent(new Event('input'));
	}

	reset(): void {
		// reset input values and state
		const inputs = document.querySelectorAll(this.config.selector);
		inputs.forEach((input) => {
			(input as HTMLInputElement).value = '';
		});
		this.store.reset();
	}

	handlers = {
		input: {
			enterKey: async (e: KeyboardEvent): Promise<boolean | undefined> => {
				if (e.keyCode == KEY_ENTER) {
					const input = e.target as HTMLInputElement;
					let actionUrl = this.store.services.urlManager;

					e.preventDefault();

					// when spellCorrection is enabled
					if (this.config.globals?.search?.query?.spellCorrection) {
						// wait until loading is complete before submission
						// TODO make this better
						await timeout(INPUT_DELAY + 1);
						while (this.store.loading) {
							await timeout(INPUT_DELAY);
						}

						if (this.config.settings!.integratedSpellCorrection) {
							//set fallbackQuery to the correctedQuery
							if (this.store.search.correctedQuery) {
								actionUrl = actionUrl?.set(PARAM_FALLBACK_QUERY, this.store.search.correctedQuery.string);
							}
						} else if (this.store.search.originalQuery) {
							// use corrected query and originalQuery
							input.value = this.store.search.query?.string!;
							actionUrl = actionUrl?.set(PARAM_ORIGINAL_QUERY, this.store.search.originalQuery.string);
						}
					}

					actionUrl = actionUrl?.set('query', input.value);

					// TODO expected spell correct behavior queryAssumption

					try {
						await this.eventManager.fire('beforeSubmit', {
							controller: this,
							input,
						});
					} catch (err: any) {
						if (err?.message == 'cancelled') {
							this.log.warn(`'beforeSubmit' middleware cancelled`);
							return;
						} else {
							this.log.error(`error in 'beforeSubmit' middleware`);
							console.error(err);
						}
					}

					window.location.href = actionUrl?.href || '';
				}
			},
			escKey: (e: KeyboardEvent): void => {
				if (e.keyCode == KEY_ESCAPE) {
					(e.target as HTMLInputElement).blur();
					this.setFocused();
				}
			},
			focus: (e: FocusEvent): void => {
				e.stopPropagation();

				// timeout to ensure focus happens AFTER click
				setTimeout(() => {
					this.setFocused(e.target as HTMLInputElement);
				});
			},
			formSubmit: async (e: React.FormEvent<HTMLInputElement>): Promise<void> => {
				const form = e.target as HTMLFormElement;
				const input: HTMLInputElement | null = form.querySelector(`input[${INPUT_ATTRIBUTE}]`);

				e.preventDefault();

				// when spellCorrection is enabled
				if (this.config.globals?.search?.query?.spellCorrection) {
					// wait until loading is complete before submission
					// TODO make this better
					await timeout(INPUT_DELAY + 1);
					while (this.store.loading) {
						await timeout(INPUT_DELAY);
					}

					if (this.config.settings!.integratedSpellCorrection) {
						//set fallbackQuery to the correctedQuery
						if (this.store.search.correctedQuery) {
							addHiddenFormInput(form, PARAM_FALLBACK_QUERY, this.store.search.correctedQuery.string);
						}
					} else if (this.store.search.originalQuery) {
						// use corrected query and originalQuery
						if (input) {
							input.value = this.store.search.query?.string!;
						}
						addHiddenFormInput(form, PARAM_ORIGINAL_QUERY, this.store.search.originalQuery.string);
					}
				}

				// TODO expected spell correct behavior queryAssumption

				try {
					await this.eventManager.fire('beforeSubmit', {
						controller: this,
						input,
					});
				} catch (err: any) {
					if (err?.message == 'cancelled') {
						this.log.warn(`'beforeSubmit' middleware cancelled`);
						return;
					} else {
						this.log.error(`error in 'beforeSubmit' middleware`);
						console.error(err);
					}
				}

				form.submit();
			},
			formElementChange: (e: React.ChangeEvent<HTMLInputElement>): void => {
				const input = e.target as HTMLInputElement;
				const form = input?.form;
				const searchInput = form?.querySelector(`input[${INPUT_ATTRIBUTE}]`);

				if (form && searchInput && this.config.settings?.serializeForm) {
					// get other form parameters (except the input)
					const formParameters = getFormParameters(form, function (elem: HTMLInputElement) {
						return elem != searchInput;
					});

					// set parameters as globals
					this.store.setService('urlManager', this.store.services.urlManager.reset().withGlobals(formParameters));
					this.store.reset();

					// rebuild trending terms with new UrlManager settings
					if (this.config.settings?.trending?.limit && this.config.settings?.trending?.limit > 0) {
						this.searchTrending();
					}
				}
			},
			input: (e: Event) => {
				// return focus on input if it was lost
				if (e.isTrusted && this.store.state.focusedInput !== (e.target as HTMLInputElement)) {
					this.setFocused(e.target as HTMLInputElement);
				}

				const value = (e.target as HTMLInputElement).value;

				// prevent search when value is unchanged or empty
				if (((!this.store.state.input && !value) || this.store.state.input == value) && this.store.loaded) {
					return;
				}

				this.store.state.input = value;

				// remove merch redirect to prevent race condition
				this.store.merchandising.redirect = '';

				if (this.config?.settings?.syncInputs) {
					const inputs = document.querySelectorAll(this.config.selector);
					inputs.forEach((input) => {
						(input as HTMLInputElement).value = value;
					});
				}

				// TODO cancel any current requests?

				clearTimeout(this.handlers.input.timeoutDelay);

				const trendingResultsEnabled = this.store.trending?.length && this.config.settings?.trending?.showResults;
				const historyResultsEnabled = this.store.history?.length && this.config.settings?.history?.showResults;

				this.handlers.input.timeoutDelay = setTimeout(() => {
					if (!value) {
						// there is no input value - reset state of store
						this.store.reset();

						// show results for trending or history (if configured) - trending has priority
						if (trendingResultsEnabled) {
							this.store.trending[0].preview();
						} else if (historyResultsEnabled) {
							this.store.history[0].preview();
						} else {
							// no input - need to reset URL
							this.urlManager.reset().go();
						}
					} else {
						// new query in the input - trigger a new search via UrlManager
						this.store.state.locks.terms.unlock();
						this.store.state.locks.facets.unlock();
						this.urlManager.set({ query: this.store.state.input }).go();
					}
				}, INPUT_DELAY);
			},
			timeoutDelay: undefined as undefined | ReturnType<typeof setTimeout>,
		},
		document: {
			click: (e: MouseEvent): void => {
				const inputs = document.querySelectorAll(this.config.selector);
				if (Array.from(inputs).includes(e.target as Element)) {
					e.stopPropagation();
				} else {
					this.setFocused();
				}
			},
		},
	};

	unbind(): void {
		const inputs: NodeListOf<HTMLInputElement> = document.querySelectorAll(`input[${INPUT_ATTRIBUTE}]`);
		inputs?.forEach((input) => {
			input.removeEventListener('input', this.handlers.input.input);
			input.removeEventListener('keydown', this.handlers.input.enterKey);
			input.removeEventListener('keydown', this.handlers.input.escKey);
			input.removeEventListener('focus', this.handlers.input.focus);

			if (input.form) {
				input.form.removeEventListener('submit', this.handlers.input.formSubmit as unknown as EventListener);
				unbindFormParameters(input.form, this.handlers.input.formElementChange);
			}
		});
		document.removeEventListener('click', this.handlers.document.click);
	}

	async bind(): Promise<void> {
		if (!this.initialized) {
			await this.init();
		}

		this.unbind();

		const inputs: NodeListOf<HTMLInputElement> = document.querySelectorAll(this.config.selector);
		inputs.forEach((input) => {
			input.setAttribute('spellcheck', 'false');
			input.setAttribute('autocomplete', 'off');
			input.setAttribute('autocorrect', 'off');
			input.setAttribute('autocapitalize', 'none');

			input.setAttribute(INPUT_ATTRIBUTE, '');

			this.config.settings?.bind?.input && input.addEventListener('input', this.handlers.input.input);

			if (this.config?.settings?.initializeFromUrl && !input.value && this.store.state.input) {
				input.value = this.store.state.input;
			}

			input.addEventListener('focus', this.handlers.input.focus);
			input.addEventListener('keydown', this.handlers.input.escKey);

			const form = input.form;
			let formActionUrl: string | undefined;

			if (this.config.action) {
				this.config.settings?.bind?.submit && input.addEventListener('keydown', this.handlers.input.enterKey);
				formActionUrl = this.config.action;
			} else if (form) {
				this.config.settings?.bind?.submit && form.addEventListener('submit', this.handlers.input.formSubmit as unknown as EventListener);
				formActionUrl = form.action || '';

				// serializeForm will include additional form element in our urlManager as globals
				if (this.config.settings?.serializeForm) {
					bindFormParameters(form, this.handlers.input.formElementChange, function (elem: HTMLInputElement) {
						return elem != input;
					});

					const formParameters = getFormParameters(form, function (elem: HTMLInputElement) {
						return elem != input;
					});

					// set parameters as globals
					this.store.setService('urlManager', this.urlManager.reset().withGlobals(formParameters));
				}
			}

			// set the root URL on urlManager
			if (formActionUrl) {
				this.store.setService(
					'urlManager',
					this.store.services.urlManager.withConfig((translatorConfig: any) => {
						return {
							...translatorConfig,
							urlRoot: formActionUrl,
						};
					})
				);
			}

			// if the input is currently focused, trigger setFocues which will eventually trigger input - but not if loading
			if (document.activeElement === input && !this.store.loading) {
				this.setFocused(input);
			}
		});

		// get trending terms - this is at the bottom because urlManager changes need to be in place before creating the store
		if (this.config.settings?.trending?.limit && this.config.settings?.trending?.limit > 0 && !this.store.trending?.length) {
			this.searchTrending();
		}

		// if we are not preventing via `disableClickOutside` setting
		if (!this.config.settings?.disableClickOutside) {
			document.addEventListener('click', this.handlers.document.click);
		}
	}

	searchTrending = async (): Promise<void> => {
		let trending;
		const storedTerms = this.storage.get('terms');
		if (storedTerms) {
			// terms exist in storage, update store
			trending = JSON.parse(storedTerms);
		} else {
			// query for trending terms, save to storage, update store
			const trendingParams = {
				limit: this.config.settings?.trending?.limit || 5,
			};

			const trendingProfile = this.profiler.create({ type: 'event', name: 'trending', context: trendingParams }).start();

			trending = await this.client.trending(trendingParams);

			trendingProfile.stop();
			this.log.profile(trendingProfile);
			if (trending?.trending.queries?.length) {
				this.storage.set('terms', JSON.stringify(trending));
			}
		}

		this.store.updateTrendingTerms(trending);
	};

	search = async (): Promise<void> => {
		try {
			if (!this.initialized) {
				await this.init();
			}

			// if urlManager has no query, there will be no need to get params and no query
			if (!this.urlManager.state.query) {
				return;
			}

			const params = this.params;

			// if params have no query do not search
			if (!params?.search?.query?.string) {
				return;
			}

			this.store.loading = true;

			try {
				await this.eventManager.fire('beforeSearch', {
					controller: this,
					request: params,
				});
			} catch (err: any) {
				if (err?.message == 'cancelled') {
					this.log.warn(`'beforeSearch' middleware cancelled`);
					return;
				} else {
					this.log.error(`error in 'beforeSearch' middleware`);
					throw err;
				}
			}

			const searchProfile = this.profiler.create({ type: 'event', name: 'search', context: params }).start();

			const { meta, search } = await this.client.autocomplete(params);

			searchProfile.stop();
			this.log.profile(searchProfile);

			const afterSearchProfile = this.profiler.create({ type: 'event', name: 'afterSearch', context: params }).start();

			try {
				await this.eventManager.fire('afterSearch', {
					controller: this,
					request: params,
					response: {
						meta,
						search,
					},
				});
			} catch (err: any) {
				if (err?.message == 'cancelled') {
					this.log.warn(`'afterSearch' middleware cancelled`);
					afterSearchProfile.stop();
					return;
				} else {
					this.log.error(`error in 'afterSearch' middleware`);
					throw err;
				}
			}

			afterSearchProfile.stop();
			this.log.profile(afterSearchProfile);

			// update the store
			this.store.update({ meta, search });

			const afterStoreProfile = this.profiler.create({ type: 'event', name: 'afterStore', context: params }).start();

			try {
				await this.eventManager.fire('afterStore', {
					controller: this,
					request: params,
					response: {
						meta,
						search,
					},
				});
			} catch (err: any) {
				if (err?.message == 'cancelled') {
					this.log.warn(`'afterStore' middleware cancelled`);
					afterStoreProfile.stop();
					return;
				} else {
					this.log.error(`error in 'afterStore' middleware`);
					throw err;
				}
			}

			afterStoreProfile.stop();
			this.log.profile(afterStoreProfile);
		} catch (err: any) {
			if (err) {
				if (err.err && err.fetchDetails) {
					switch (err.fetchDetails.status) {
						case 429: {
							this.store.error = {
								code: 429,
								type: ErrorType.WARNING,
								message: 'Too many requests try again later',
							};
							break;
						}

						case 500: {
							this.store.error = {
								code: 500,
								type: ErrorType.ERROR,
								message: 'Invalid Search Request or Service Unavailable',
							};
							break;
						}

						default: {
							this.store.error = {
								type: ErrorType.ERROR,
								message: err.err.message,
							};
							break;
						}
					}

					this.log.error(this.store.error);
					this.handleError(err.err, err.fetchDetails);
				} else {
					this.store.error = {
						type: ErrorType.ERROR,
						message: `Something went wrong... - ${err}`,
					};
					this.log.error(err);
					this.handleError(err);
				}
			}
		} finally {
			this.store.loading = false;
		}
	};
}

function addHiddenFormInput(form: HTMLFormElement, name: string, value: string) {
	const inputElem = document.createElement('input');
	inputElem.type = 'hidden';
	inputElem.name = name;
	inputElem.value = value;

	// remove existing form element if it exists (prevent duplicates)
	form.querySelector(`[type="hidden"][name="${name}"]`)?.remove();

	// append form element
	form.append(inputElem);
}

async function timeout(time: number): Promise<void> {
	return new Promise((resolve) => {
		window.setTimeout(resolve, time);
	});
}

// for grabbing other parameters from the form and using them in UrlManager

const INPUT_TYPE_BLOCKLIST = ['file', 'reset', 'submit', 'button', 'image', 'password'];

function getFormParameters(form: HTMLFormElement, filterFn: any): { [formName: string]: string | undefined } {
	const parameters: { [formName: string]: string | undefined } = {};

	if (typeof form == 'object' && form.nodeName == 'FORM') {
		for (let i = form.elements.length - 1; i >= 0; i--) {
			const elem = form.elements[i] as HTMLInputElement;

			if (typeof filterFn == 'function' && !filterFn(elem)) {
				continue;
			}

			if (elem.name && !INPUT_TYPE_BLOCKLIST.includes(elem.type)) {
				if ((elem.type != 'checkbox' && elem.type != 'radio') || elem.checked) {
					parameters[elem.name] = elem.value;
				}
			}
		}
	}

	return parameters;
}

// this picks up changes to the form
function bindFormParameters(form: HTMLFormElement, fn: any, filterFn: any): void {
	if (typeof form == 'object' && form.nodeName == 'FORM') {
		for (let i = form.elements.length - 1; i >= 0; i--) {
			const elem = form.elements[i] as HTMLInputElement;

			if (typeof filterFn == 'function' && !filterFn(elem)) {
				continue;
			}

			if (elem.name && !INPUT_TYPE_BLOCKLIST.includes(elem.type)) {
				elem.addEventListener('change', fn);
			}
		}
	}
}

function unbindFormParameters(form: HTMLFormElement, fn: any): void {
	if (typeof form == 'object' && form.nodeName == 'FORM') {
		for (let i = form.elements.length - 1; i >= 0; i--) {
			const elem = form.elements[i] as HTMLInputElement;

			if (elem.name && !INPUT_TYPE_BLOCKLIST.includes(elem.type)) {
				elem.removeEventListener('change', fn);
			}
		}
	}
}<|MERGE_RESOLUTION|>--- conflicted
+++ resolved
@@ -85,12 +85,7 @@
 			await next();
 
 			// cancel search if no input or query doesn't match current urlState
-<<<<<<< HEAD
 			if (ac.response.search.autocomplete.query != ac.controller.urlManager.state.query) {
-				ac.controller.store.loading = false;
-=======
-			if (ac.response.autocomplete.query != ac.controller.urlManager.state.query) {
->>>>>>> 2c9561e8
 				return false;
 			}
 		});
