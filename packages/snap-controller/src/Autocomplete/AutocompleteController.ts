import deepmerge from 'deepmerge';

<<<<<<< HEAD
import { StorageStore, ErrorType, Product } from '@searchspring/snap-store-mobx';
=======
import { StorageStore, ErrorType, Product, Banner } from '@searchspring/snap-store-mobx';
>>>>>>> d633f577
import { AbstractController } from '../Abstract/AbstractController';
import { getSearchParams } from '../utils/getParams';
import { ControllerTypes } from '../types';

import { AutocompleteStore } from '@searchspring/snap-store-mobx';
import type { AutocompleteControllerConfig, AfterSearchObj, AfterStoreObj, ControllerServices, ContextVariables } from '../types';
import type { Next } from '@searchspring/snap-event-manager';
import type { AutocompleteRequestModel, SearchRequestModelFilterRange, SearchRequestModelFilterValue } from '@searchspring/snapi-types';
import {
	type AutocompleteAddtocartSchemaData,
	type AutocompleteRedirectSchemaData,
	type AutocompleteSchemaData,
	type Item,
	type Product as BeaconProduct,
	type AutocompleteAddtocartSchemaDataFilterInner,
	type AutocompleteAddtocartSchemaDataBgfilterInner,
	type AutocompleteAddtocartSchemaDataSortInnerDirEnum,
	ItemTypeEnum,
} from '@searchspring/beacon';
import { CLICK_DUPLICATION_TIMEOUT, isClickWithinProductLink } from '../utils/isClickWithinProductLink';

const INPUT_ATTRIBUTE = 'ss-autocomplete-input';
export const INPUT_DELAY = 200;
const KEY_ENTER = 13;
const KEY_ESCAPE = 27;
const PARAM_ORIGINAL_QUERY = 'oq';
const PARAM_FALLBACK_QUERY = 'fallbackQuery';

const defaultConfig: AutocompleteControllerConfig = {
	id: 'autocomplete',
	selector: '',
	action: '',
	globals: {},
	settings: {
		integratedSpellCorrection: false,
		initializeFromUrl: true,
		syncInputs: true,
		serializeForm: false,
		facets: {
			trim: true,
			pinFiltered: true,
		},
		redirects: {
			merchandising: true,
			singleResult: false,
		},
		bind: {
			input: true,
			submit: true,
		},
	},
};

type AutocompleteTrackMethods = {
	product: {
		clickThrough: (e: MouseEvent, result: Product) => void;
		click: (e: MouseEvent, result: Product | Banner) => void;
		render: (result: Product) => void;
		impression: (result: Product) => void;
		addToCart: (results: Product) => void;
	};
	redirect: (redirectURL: string) => void;
};

export class AutocompleteController extends AbstractController {
	public type = ControllerTypes.autocomplete;
	declare store: AutocompleteStore;
	declare config: AutocompleteControllerConfig;
	public storage: StorageStore;

	events: {
		product: Record<
			string,
			{
				click?: boolean;
				clickThrough?: boolean;
				impression?: boolean;
				render?: boolean;
			}
		>;
	} = {
		product: {},
	};

	constructor(
		config: AutocompleteControllerConfig,
		{ client, store, urlManager, eventManager, profiler, logger, tracker }: ControllerServices,
		context?: ContextVariables
	) {
		super(config, { client, store, urlManager, eventManager, profiler, logger, tracker }, context);

		// deep merge config with defaults
		this.config = deepmerge(defaultConfig, this.config);
		this.store.setConfig(this.config);

		// get current search from url before detaching
		if (this.config.settings!.initializeFromUrl) {
			this.store.state.input = this.urlManager.state.query;

			// reset to force search on focus
			// TODO: make a config setting for this
			this.urlManager.reset().go();
		}

		// persist trending terms in local storage
		this.storage = new StorageStore({
			type: 'session',
			key: `ss-controller-${this.config.id}`,
		});

		this.eventManager.on('afterStore', async (search: AfterStoreObj, next: Next): Promise<void | boolean> => {
			await next();
			const controller = search.controller as AutocompleteController;
			if (controller.store.loaded && !controller.store.error) {
				const products = controller.store.results.filter((result) => result.type === 'product') as Product[];
				const results = products.length === 0 ? [] : products;
				const data = getAutocompleteSchemaData({ params: search.request, store: this.store, results });
				if (!search.response._cached) {
					this.tracker.events.autocomplete.render({ data, siteId: this.config.globals?.siteId });
				}
				products.forEach((result) => {
					this.events.product[result.id] = this.events.product[result.id] || {};
					this.events.product[result.id].render = true;
					if (!search.response._cached) {
						this.eventManager.fire('track.product.render', { controller: this, product: result, trackEvent: data });
					}
				});
			}
		});

		// add 'afterSearch' middleware
		this.eventManager.on('afterSearch', async (ac: AfterSearchObj, next: Next): Promise<void | boolean> => {
			await next();

			// cancel search if no input or query doesn't match current urlState
			if (ac.response.search.autocomplete.query != ac.controller.urlManager.state.query) {
				return false;
			}
		});

		this.eventManager.on('beforeSubmit', async (ac: AfterStoreObj, next: Next): Promise<void | boolean> => {
			await next();

			const loading = (ac.controller as AutocompleteController).store.loading;
			if (loading) return;

			const inputState = (ac.controller as AutocompleteController).store.state.input;
			const redirectURL = (ac.controller as AutocompleteController).store.merchandising?.redirect;
			if (this.config?.settings?.redirects?.merchandising && inputState && redirectURL) {
				this.track.redirect(redirectURL);
				window.location.href = redirectURL;
				return false;
			}
			if (this.config?.settings?.redirects?.singleResult) {
				const { results } = (ac.controller as AutocompleteController).store;
				//remove inline banners
				const filteredResults = results.filter((result) => result.type == 'product');
				const singleResultUrl = filteredResults.length === 1 && filteredResults[0].mappings.core?.url;
				if (singleResultUrl) {
					window.location.href = singleResultUrl;
					return false;
				}
			}
		});

		// attach config plugins and event middleware
		this.use(this.config);
	}

	track: AutocompleteTrackMethods = {
		product: {
			clickThrough: (e: MouseEvent, result): void => {
				if (this.events.product[result.id]?.clickThrough) {
					return;
				}
				const data = getAutocompleteSchemaData({ params: this.params, store: this.store, results: [result] });
				this.tracker.events.autocomplete.clickThrough({ data, siteId: this.config.globals?.siteId });
				this.events.product[result.id] = this.events.product[result.id] || {};
				this.events.product[result.id].clickThrough = true;
				this.eventManager.fire('track.product.clickThrough', { controller: this, event: e, product: result, trackEvent: data });
			},
			click: (e: MouseEvent, result): void => {
				if (this.events.product[result.id]?.click) {
					return;
				}

				if (result.type === 'banner') {
					return;
				}

				isClickWithinProductLink(e, result as Product) && this.track.product.clickThrough(e, result as Product);

				this.events.product[result.id] = this.events.product[result.id] || {};
				this.events.product[result.id].click = true;
				setTimeout(() => {
					this.events.product[result.id].click = false;
				}, CLICK_DUPLICATION_TIMEOUT);
			},
			render: (result: Product) => {
				if (this.events.product[result.id]?.render) return;

				const data = getAutocompleteSchemaData({ params: this.params, store: this.store, results: result ? [result] : [] });
				this.tracker.events.autocomplete.render({ data, siteId: this.config.globals?.siteId });
				this.events.product[result.id] = this.events.product[result.id] || {};
				this.events.product[result.id].render = true;
				this.eventManager.fire('track.product.render', { controller: this, product: result, trackEvent: data });
			},
			impression: (result: Product): void => {
				if (this.events.product[result.id]?.impression || !this.events.product[result.id]?.render) return;

				const data = getAutocompleteSchemaData({ params: this.params, store: this.store, results: [result] });
				this.tracker.events.autocomplete.impression({ data, siteId: this.config.globals?.siteId });
				this.events.product[result.id] = this.events.product[result.id] || {};
				this.events.product[result.id].impression = true;
				this.eventManager.fire('track.product.impression', { controller: this, product: result, trackEvent: data });
			},
			addToCart: (result: Product): void => {
				const data = getAutocompleteAddtocartSchemaData({ params: this.params, store: this.store, results: [result] });
				this.tracker.events.autocomplete.addToCart({ data, siteId: this.config.globals?.siteId });
				this.eventManager.fire('track.product.addToCart', { controller: this, product: result, trackEvent: data });
			},
		},
		redirect: (redirectURL: string): void => {
			const data = getAutocompleteRedirectSchemaData({ redirectURL });
			this.tracker.events.autocomplete.redirect({ data, siteId: this.config.globals?.siteId });
			this.eventManager.fire('track.redirect', { controller: this, redirectURL, trackEvent: data });
		},
	};

	get params(): AutocompleteRequestModel {
		const urlState = this.urlManager.state;
		const params: AutocompleteRequestModel = deepmerge({ ...getSearchParams(urlState) }, this.config.globals!);

		const { userId, sessionId, pageLoadId, shopperId } = this.tracker.getContext();

		params.tracking = params.tracking || {};

		params.tracking.domain = window.location.href;

		if (userId) {
			params.tracking.userId = userId;
		}
		if (sessionId) {
			params.tracking.sessionId = sessionId;
		}
		if (pageLoadId) {
			params.tracking!.pageLoadId = pageLoadId;
		}

		if (!this.config.globals?.personalization?.disabled) {
			const cartItems = this.tracker.cookies.cart.get();
			if (cartItems.length) {
				params.personalization = params.personalization || {};
				params.personalization.cart = cartItems.join(',');
			}

			const lastViewedItems = this.tracker.cookies.viewed.get();
			if (lastViewedItems.length) {
				params.personalization = params.personalization || {};
				params.personalization.lastViewed = lastViewedItems.join(',');
			}

			if (shopperId) {
				params.personalization = params.personalization || {};
				params.personalization.shopper = shopperId;
			}
		}

		return params;
	}

	async setFocused(inputElement?: HTMLInputElement): Promise<void> {
		if (this.store.state.focusedInput !== inputElement) {
			this.store.state.focusedInput = inputElement as HTMLInputElement;
			// fire focusChange event
			try {
				try {
					await this.eventManager.fire('focusChange', {
						controller: this,
					});
				} catch (err: any) {
					if (err?.message == 'cancelled') {
						this.log.warn(`'focusChange' middleware cancelled`);
					} else {
						this.log.error(`error in 'focusChange' middleware`);
						throw err;
					}
				}
			} catch (err) {
				if (err) {
					console.error(err);
				}
			}
		}

		inputElement?.dispatchEvent(new Event('input'));
	}

	reset(): void {
		// reset input values and state
		const inputs = document.querySelectorAll(this.config.selector);
		inputs.forEach((input) => {
			(input as HTMLInputElement).value = '';
		});
		this.store.reset();
	}

	handlers = {
		input: {
			enterKey: async (e: KeyboardEvent): Promise<boolean | undefined> => {
				if (e.keyCode == KEY_ENTER) {
					const input = e.target as HTMLInputElement;
					let actionUrl = this.store.services.urlManager;

					e.preventDefault();

					// when spellCorrection is enabled
					if (this.config.globals?.search?.query?.spellCorrection) {
						// wait until loading is complete before submission
						while (this.store.loading) {
							await timeout(INPUT_DELAY);
						}

						if (this.config.settings!.integratedSpellCorrection) {
							//set fallbackQuery to the correctedQuery
							if (this.store.search.correctedQuery) {
								actionUrl = actionUrl?.set(PARAM_FALLBACK_QUERY, this.store.search.correctedQuery.string);
							}
						} else if (this.store.search.originalQuery) {
							// use corrected query and originalQuery
							input.value = this.store.search.query?.string!;
							actionUrl = actionUrl?.set(PARAM_ORIGINAL_QUERY, this.store.search.originalQuery.string);
						}
					}

					actionUrl = actionUrl?.set('query', input.value);

					// wait for input delay
					await timeout(INPUT_DELAY + 1);

					try {
						await this.eventManager.fire('beforeSubmit', {
							controller: this,
							input,
						});
					} catch (err: any) {
						if (err?.message == 'cancelled') {
							this.log.warn(`'beforeSubmit' middleware cancelled`);
							return;
						} else {
							this.log.error(`error in 'beforeSubmit' middleware`);
							console.error(err);
						}
					}

					window.location.href = actionUrl?.href || '';
				}
			},
			escKey: (e: KeyboardEvent): void => {
				if (e.keyCode == KEY_ESCAPE) {
					(e.target as HTMLInputElement).blur();
					this.setFocused();
				}
			},
			focus: (e: FocusEvent): void => {
				e.stopPropagation();

				// timeout to ensure focus happens AFTER click
				setTimeout(() => {
					this.setFocused(e.target as HTMLInputElement);
				});
			},
			formSubmit: async (e: React.FormEvent<HTMLInputElement>): Promise<void> => {
				const form = e.target as HTMLFormElement;
				const input: HTMLInputElement | null = form.querySelector(`input[${INPUT_ATTRIBUTE}]`);

				e.preventDefault();

				// when spellCorrection is enabled
				if (this.config.globals?.search?.query?.spellCorrection) {
					// wait until loading is complete before submission
					while (this.store.loading) {
						await timeout(INPUT_DELAY);
					}

					if (this.config.settings!.integratedSpellCorrection) {
						//set fallbackQuery to the correctedQuery
						if (this.store.search.correctedQuery) {
							addHiddenFormInput(form, PARAM_FALLBACK_QUERY, this.store.search.correctedQuery.string);
						}
					} else if (this.store.search.originalQuery) {
						// use corrected query and originalQuery
						if (input) {
							input.value = this.store.search.query?.string!;
						}
						addHiddenFormInput(form, PARAM_ORIGINAL_QUERY, this.store.search.originalQuery.string);
					}
				}

				// wait for input delay
				await timeout(INPUT_DELAY + 1);

				try {
					await this.eventManager.fire('beforeSubmit', {
						controller: this,
						input,
					});
				} catch (err: any) {
					if (err?.message == 'cancelled') {
						this.log.warn(`'beforeSubmit' middleware cancelled`);
						return;
					} else {
						this.log.error(`error in 'beforeSubmit' middleware`);
						console.error(err);
					}
				}

				form.submit();
			},
			formElementChange: (e: React.ChangeEvent<HTMLInputElement>): void => {
				const input = e.target as HTMLInputElement;
				const form = input?.form;
				const searchInput = form?.querySelector(`input[${INPUT_ATTRIBUTE}]`);

				if (form && searchInput && this.config.settings?.serializeForm) {
					// get other form parameters (except the input)
					const formParameters = getFormParameters(form, function (elem: HTMLInputElement) {
						return elem != searchInput;
					});

					// set parameters as globals
					this.store.setService('urlManager', this.store.services.urlManager.reset().withGlobals(formParameters));
					this.store.reset();

					// rebuild trending terms with new UrlManager settings
					if (this.config.settings?.trending?.limit && this.config.settings?.trending?.limit > 0) {
						this.searchTrending();
					}
				}
			},
			input: (e: Event) => {
				// return focus on input if it was lost
				if (e.isTrusted && this.store.state.focusedInput !== (e.target as HTMLInputElement)) {
					this.setFocused(e.target as HTMLInputElement);
				}

				const value = (e.target as HTMLInputElement).value;

				// prevent search when value is unchanged or empty
				if (((!this.store.state.input && !value) || this.store.state.input == value) && this.store.loaded) {
					return;
				}

				this.store.state.input = value;

				// remove merch redirect to prevent race condition
				this.store.merchandising.redirect = '';

				if (this.config?.settings?.syncInputs) {
					const inputs = document.querySelectorAll(this.config.selector);
					inputs.forEach((input) => {
						(input as HTMLInputElement).value = value;
					});
				}

				// TODO cancel any current requests?

				clearTimeout(this.handlers.input.timeoutDelay);

				const trendingResultsEnabled = this.store.trending?.length && this.config.settings?.trending?.showResults;
				const historyResultsEnabled = this.store.history?.length && this.config.settings?.history?.showResults;

				this.handlers.input.timeoutDelay = setTimeout(() => {
					if (!value) {
						// there is no input value - reset state of store
						this.store.reset();

						// show results for trending or history (if configured) - trending has priority
						if (trendingResultsEnabled) {
							this.store.trending[0].preview();
						} else if (historyResultsEnabled) {
							this.store.history[0].preview();
						} else {
							// no input - need to reset URL
							this.urlManager.reset().go();
						}
					} else {
						// new query in the input - trigger a new search via UrlManager
						this.store.state.locks.terms.unlock();
						this.store.state.locks.facets.unlock();
						this.urlManager.set({ query: this.store.state.input }).go();
					}
				}, INPUT_DELAY);
			},
			timeoutDelay: undefined as undefined | ReturnType<typeof setTimeout>,
		},
		document: {
			click: (e: MouseEvent): void => {
				const inputs = document.querySelectorAll(this.config.selector);
				// if the click is on an input or a form with inputs, stop propagation
				if (
					Array.from(inputs).includes(e.target as Element) ||
					((e.target as Element)?.nodeName == 'FORM' && (e.target as Element).querySelectorAll(this.config.selector).length)
				) {
					e.stopPropagation();
				} else {
					this.setFocused();
				}
			},
		},
	};

	unbind(): void {
		const inputs: NodeListOf<HTMLInputElement> = document.querySelectorAll(`input[${INPUT_ATTRIBUTE}]`);
		inputs?.forEach((input) => {
			input.removeEventListener('input', this.handlers.input.input);
			input.removeEventListener('keydown', this.handlers.input.enterKey);
			input.removeEventListener('keydown', this.handlers.input.escKey);
			input.removeEventListener('focus', this.handlers.input.focus);

			if (input.form) {
				input.form.removeEventListener('submit', this.handlers.input.formSubmit as unknown as EventListener);
				unbindFormParameters(input.form, this.handlers.input.formElementChange);
			}
		});
		document.removeEventListener('click', this.handlers.document.click);
	}

	async bind(): Promise<void> {
		if (!this.initialized) {
			await this.init();
		}

		this.unbind();

		const inputs: NodeListOf<HTMLInputElement> = document.querySelectorAll(this.config.selector);
		inputs.forEach((input) => {
			input.setAttribute('spellcheck', 'false');
			input.setAttribute('autocomplete', 'off');
			input.setAttribute('autocorrect', 'off');
			input.setAttribute('autocapitalize', 'none');

			input.setAttribute(INPUT_ATTRIBUTE, '');

			this.config.settings?.bind?.input && input.addEventListener('input', this.handlers.input.input);

			if (this.config?.settings?.initializeFromUrl && !input.value && this.store.state.input) {
				input.value = this.store.state.input;
			}

			input.addEventListener('focus', this.handlers.input.focus);
			input.addEventListener('keydown', this.handlers.input.escKey);

			const form = input.form;
			let formActionUrl: string | undefined;

			if (this.config.action) {
				this.config.settings?.bind?.submit && input.addEventListener('keydown', this.handlers.input.enterKey);
				formActionUrl = this.config.action;
			} else if (form) {
				this.config.settings?.bind?.submit && form.addEventListener('submit', this.handlers.input.formSubmit as unknown as EventListener);
				formActionUrl = form.action || '';

				// serializeForm will include additional form element in our urlManager as globals
				if (this.config.settings?.serializeForm) {
					bindFormParameters(form, this.handlers.input.formElementChange, function (elem: HTMLInputElement) {
						return elem != input;
					});

					const formParameters = getFormParameters(form, function (elem: HTMLInputElement) {
						return elem != input;
					});

					// set parameters as globals
					this.store.setService('urlManager', this.urlManager.reset().withGlobals(formParameters));
				}
			}

			// set the root URL on urlManager
			if (formActionUrl) {
				this.store.setService(
					'urlManager',
					this.store.services.urlManager.withConfig((translatorConfig: any) => {
						return {
							...translatorConfig,
							urlRoot: formActionUrl,
						};
					})
				);
			}

			// if the input is currently focused, trigger setFocues which will eventually trigger input - but not if loading
			if (document.activeElement === input && !this.store.loading) {
				this.setFocused(input);
			}
		});

		// get trending terms - this is at the bottom because urlManager changes need to be in place before creating the store
		if (this.config.settings?.trending?.limit && this.config.settings?.trending?.limit > 0 && !this.store.trending?.length) {
			this.searchTrending();
		}

		// if we are not preventing via `disableClickOutside` setting
		if (!this.config.settings?.disableClickOutside) {
			document.addEventListener('click', this.handlers.document.click);
		}
	}

	searchTrending = async (): Promise<void> => {
		let trending;
		const storedTerms = this.storage.get('terms');
		if (storedTerms) {
			// terms exist in storage, update store
			trending = JSON.parse(storedTerms);
		} else {
			// query for trending terms, save to storage, update store
			const trendingParams = {
				limit: this.config.settings?.trending?.limit || 5,
			};

			const trendingProfile = this.profiler.create({ type: 'event', name: 'trending', context: trendingParams }).start();

			trending = await this.client.trending(trendingParams);

			trendingProfile.stop();
			this.log.profile(trendingProfile);
			if (trending?.trending.queries?.length) {
				this.storage.set('terms', JSON.stringify(trending));
			}
		}

		this.store.updateTrendingTerms(trending);
	};

	search = async (): Promise<void> => {
		try {
			if (!this.initialized) {
				await this.init();
			}

			// if urlManager has no query, there will be no need to get params and no query
			if (!this.urlManager.state.query) {
				return;
			}

			const params = this.params;

			// if params have no query do not search
			if (!params?.search?.query?.string) {
				return;
			}

			this.store.loading = true;
			// clear the redirect URL until proper abort functionality is implemented
			this.store.merchandising.redirect = '';

			try {
				await this.eventManager.fire('beforeSearch', {
					controller: this,
					request: params,
				});
			} catch (err: any) {
				if (err?.message == 'cancelled') {
					this.log.warn(`'beforeSearch' middleware cancelled`);
					return;
				} else {
					this.log.error(`error in 'beforeSearch' middleware`);
					throw err;
				}
			}

			const searchProfile = this.profiler.create({ type: 'event', name: 'search', context: params }).start();

<<<<<<< HEAD
			const { meta, search } = await this.client.autocomplete(params);
=======
			this.events = { product: {} };
			const [meta, response] = await this.client.autocomplete(params);
			// @ts-ignore : MockClient will overwrite the client search() method and use SearchData to return mock data which already contains meta data
			if (!response.meta) {
				// @ts-ignore : MockClient will overwrite the client search() method and use SearchData to return mock data which already contains meta data
				response.meta = meta;
			}
>>>>>>> d633f577

			searchProfile.stop();
			this.log.profile(searchProfile);

			const afterSearchProfile = this.profiler.create({ type: 'event', name: 'afterSearch', context: params }).start();

			try {
				await this.eventManager.fire('afterSearch', {
					controller: this,
					request: params,
					response: {
						meta,
						search,
					},
				});
			} catch (err: any) {
				if (err?.message == 'cancelled') {
					this.log.warn(`'afterSearch' middleware cancelled`);
					afterSearchProfile.stop();
					return;
				} else {
					this.log.error(`error in 'afterSearch' middleware`);
					throw err;
				}
			}

			afterSearchProfile.stop();
			this.log.profile(afterSearchProfile);

			// update the store
			this.store.update({ meta, search });

			const afterStoreProfile = this.profiler.create({ type: 'event', name: 'afterStore', context: params }).start();

			try {
				await this.eventManager.fire('afterStore', {
					controller: this,
					request: params,
					response: {
						meta,
						search,
					},
				});
			} catch (err: any) {
				if (err?.message == 'cancelled') {
					this.log.warn(`'afterStore' middleware cancelled`);
					afterStoreProfile.stop();
					return;
				} else {
					this.log.error(`error in 'afterStore' middleware`);
					throw err;
				}
			}

			afterStoreProfile.stop();
			this.log.profile(afterStoreProfile);
		} catch (err: any) {
			if (err) {
				if (err.err && err.fetchDetails) {
					switch (err.fetchDetails.status) {
						case 429: {
							this.store.error = {
								code: 429,
								type: ErrorType.WARNING,
								message: 'Too many requests try again later',
							};
							break;
						}

						case 500: {
							this.store.error = {
								code: 500,
								type: ErrorType.ERROR,
								message: 'Invalid Search Request or Service Unavailable',
							};
							break;
						}

						default: {
							this.store.error = {
								type: ErrorType.ERROR,
								message: err.err.message,
							};
							break;
						}
					}

					this.log.error(this.store.error);
					this.handleError(err.err, err.fetchDetails);
				} else {
					this.store.error = {
						type: ErrorType.ERROR,
						message: `Something went wrong... - ${err}`,
					};
					this.log.error(err);
					this.handleError(err);
				}
			}
		} finally {
			this.store.loading = false;
		}
	};

<<<<<<< HEAD
	addToCart = async (products: Product[]): Promise<void> => {
		const eventContext = {
			controller: this,
			products: products,
		};

		this.eventManager.fire('addToCart', eventContext);

		// TODO: fire some future beacon event
=======
	addToCart = async (_products: Product[] | Product): Promise<void> => {
		const products = typeof (_products as Product[]).slice == 'function' ? (_products as Product[]).slice() : [_products];
		(products as Product[]).forEach((product) => {
			this.track.product.addToCart(product);
		});
		if (products.length > 0) {
			this.eventManager.fire('addToCart', { controller: this, products });
		}
>>>>>>> d633f577
	};
}

function addHiddenFormInput(form: HTMLFormElement, name: string, value: string) {
	const inputElem = document.createElement('input');
	inputElem.type = 'hidden';
	inputElem.name = name;
	inputElem.value = value;

	// remove existing form element if it exists (prevent duplicates)
	form.querySelector(`[type="hidden"][name="${name}"]`)?.remove();

	// append form element
	form.append(inputElem);
}

async function timeout(time: number): Promise<void> {
	return new Promise((resolve) => {
		window.setTimeout(resolve, time);
	});
}

// for grabbing other parameters from the form and using them in UrlManager

const INPUT_TYPE_BLOCKLIST = ['file', 'reset', 'submit', 'button', 'image', 'password'];

function getFormParameters(form: HTMLFormElement, filterFn: any): { [formName: string]: string | undefined } {
	const parameters: { [formName: string]: string | undefined } = {};

	if (typeof form == 'object' && form.nodeName == 'FORM') {
		for (let i = form.elements.length - 1; i >= 0; i--) {
			const elem = form.elements[i] as HTMLInputElement;

			if (typeof filterFn == 'function' && !filterFn(elem)) {
				continue;
			}

			if (elem.name && !INPUT_TYPE_BLOCKLIST.includes(elem.type)) {
				if ((elem.type != 'checkbox' && elem.type != 'radio') || elem.checked) {
					parameters[elem.name] = elem.value;
				}
			}
		}
	}

	return parameters;
}

// this picks up changes to the form
function bindFormParameters(form: HTMLFormElement, fn: any, filterFn: any): void {
	if (typeof form == 'object' && form.nodeName == 'FORM') {
		for (let i = form.elements.length - 1; i >= 0; i--) {
			const elem = form.elements[i] as HTMLInputElement;

			if (typeof filterFn == 'function' && !filterFn(elem)) {
				continue;
			}

			if (elem.name && !INPUT_TYPE_BLOCKLIST.includes(elem.type)) {
				elem.addEventListener('change', fn);
			}
		}
	}
}

function unbindFormParameters(form: HTMLFormElement, fn: any): void {
	if (typeof form == 'object' && form.nodeName == 'FORM') {
		for (let i = form.elements.length - 1; i >= 0; i--) {
			const elem = form.elements[i] as HTMLInputElement;

			if (elem.name && !INPUT_TYPE_BLOCKLIST.includes(elem.type)) {
				elem.removeEventListener('change', fn);
			}
		}
	}
}

function getAutocompleteRedirectSchemaData({ redirectURL }: { redirectURL: string }): AutocompleteRedirectSchemaData {
	return {
		redirect: redirectURL,
	};
}

function getAutocompleteAddtocartSchemaData({
	params,
	store,
	results,
}: {
	params: AutocompleteRequestModel;
	store: AutocompleteStore;
	results?: Product[];
}): AutocompleteAddtocartSchemaData {
	const base = getAutocompleteSchemaData({ params, store, results });
	return {
		...base,
		results:
			results?.map((result: Product): BeaconProduct => {
				const core = (result as Product).mappings.core!;
				return {
					uid: core.uid || '',
					sku: core.sku,
					price: Number(core.price),
					qty: result.quantity || 1,
				};
			}) || [],
	};
}
function getAutocompleteSchemaData({
	params,
	store,
	results,
}: {
	params: AutocompleteRequestModel;
	store: AutocompleteStore;
	results?: Product[];
}): AutocompleteSchemaData {
	const filters = params.filters?.reduce<{
		bgfilter?: Array<AutocompleteAddtocartSchemaDataBgfilterInner>;
		filter?: Array<AutocompleteAddtocartSchemaDataFilterInner>;
	}>((acc, filter) => {
		const key = filter.background ? 'bgfilter' : 'filter';
		acc[key] = acc[key] || [];

		const value =
			filter.type === 'range' &&
			!isNaN((filter as SearchRequestModelFilterRange).value?.low!) &&
			!isNaN((filter as SearchRequestModelFilterRange).value?.high!)
				? [`low=${(filter as SearchRequestModelFilterRange).value?.low}`, `high=${(filter as SearchRequestModelFilterRange).value?.high}`]
				: [`${(filter as SearchRequestModelFilterValue).value}`];

		const existing = acc[key]!.find((item) => item.field === filter.field);
		if (existing && !existing.value!.includes(value[0])) {
			existing.value!.push(...value);
		} else {
			acc[key]!.push({
				field: filter.field,
				value,
			});
		}

		return acc;
	}, {});
	return {
		q: store.search?.originalQuery?.string || store.search?.query?.string || '',
		rq: params.search?.subQuery ? params.search?.subQuery : undefined,
		correctedQuery: store.search?.originalQuery?.string ? store.search?.query?.string : undefined,
		matchType: store.search.matchType,
		...filters,
		sort: params.sorts?.map((sort) => {
			return {
				field: sort.field,
				dir: sort.direction as AutocompleteAddtocartSchemaDataSortInnerDirEnum,
			};
		}),
		pagination: {
			totalResults: store.pagination.totalResults,
			page: store.pagination.page,
			resultsPerPage: store.pagination.pageSize,
		},
		merchandising: {
			personalized: store.merchandising.personalized,
			redirect: store.merchandising.redirect,
			triggeredCampaigns:
				(store.merchandising.campaigns?.length &&
					store.merchandising.campaigns?.map((campaign) => {
						const experiement = store.merchandising.experiments.find((experiment) => experiment.campaignId === campaign.id);
						return {
							id: campaign.id,
							experimentId: experiement?.experimentId,
							variationId: experiement?.variationId,
						};
					})) ||
				undefined,
		},
		banners: [],
		results:
			results?.map((result: Product): Item => {
				const core = result.mappings.core!;
				const position = result.position;
				return {
					type: ItemTypeEnum.Product,
					position,
					uid: core.uid || '',
					sku: core.sku,
				};
			}) || [],
	};
}<|MERGE_RESOLUTION|>--- conflicted
+++ resolved
@@ -1,10 +1,6 @@
 import deepmerge from 'deepmerge';
 
-<<<<<<< HEAD
-import { StorageStore, ErrorType, Product } from '@searchspring/snap-store-mobx';
-=======
 import { StorageStore, ErrorType, Product, Banner } from '@searchspring/snap-store-mobx';
->>>>>>> d633f577
 import { AbstractController } from '../Abstract/AbstractController';
 import { getSearchParams } from '../utils/getParams';
 import { ControllerTypes } from '../types';
@@ -678,17 +674,8 @@
 
 			const searchProfile = this.profiler.create({ type: 'event', name: 'search', context: params }).start();
 
-<<<<<<< HEAD
+			this.events = { product: {} };
 			const { meta, search } = await this.client.autocomplete(params);
-=======
-			this.events = { product: {} };
-			const [meta, response] = await this.client.autocomplete(params);
-			// @ts-ignore : MockClient will overwrite the client search() method and use SearchData to return mock data which already contains meta data
-			if (!response.meta) {
-				// @ts-ignore : MockClient will overwrite the client search() method and use SearchData to return mock data which already contains meta data
-				response.meta = meta;
-			}
->>>>>>> d633f577
 
 			searchProfile.stop();
 			this.log.profile(searchProfile);
@@ -792,17 +779,6 @@
 		}
 	};
 
-<<<<<<< HEAD
-	addToCart = async (products: Product[]): Promise<void> => {
-		const eventContext = {
-			controller: this,
-			products: products,
-		};
-
-		this.eventManager.fire('addToCart', eventContext);
-
-		// TODO: fire some future beacon event
-=======
 	addToCart = async (_products: Product[] | Product): Promise<void> => {
 		const products = typeof (_products as Product[]).slice == 'function' ? (_products as Product[]).slice() : [_products];
 		(products as Product[]).forEach((product) => {
@@ -811,7 +787,6 @@
 		if (products.length > 0) {
 			this.eventManager.fire('addToCart', { controller: this, products });
 		}
->>>>>>> d633f577
 	};
 }
 
