--- conflicted
+++ resolved
@@ -454,7 +454,6 @@
 	};
 }
 
-<<<<<<< HEAD
 function generateHrefSelector(element: HTMLElement, href: string, levels = 6): string {
 	let level = 0;
 	let elem: HTMLElement | null = element;
@@ -471,7 +470,8 @@
 	}
 
 	return '';
-=======
+}
+
 function backFillSize(pages: number, pageSize: number) {
 	const totalResults = pages * pageSize;
 	let numPages = Math.ceil(totalResults / API_LIMIT);
@@ -479,5 +479,4 @@
 	while (totalResults % numPages) numPages++;
 
 	return { size: totalResults / numPages, pages: numPages };
->>>>>>> 6d78b31f
 }